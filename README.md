--- conflicted
+++ resolved
@@ -2,11 +2,7 @@
 Goxel
 =====
 
-<<<<<<< HEAD
-Version 0.5.0
-=======
 Version 0.7.3
->>>>>>> 735080bc
 
 By Guillaume Chereau <guillaume@noctua-software.com>
 
