/* Goxel 3D voxels editor
 *
 * copyright (c) 2015 Guillaume Chereau <guillaume@noctua-software.com>
 *
 * Goxel is free software: you can redistribute it and/or modify it under the
 * terms of the GNU General Public License as published by the Free Software
 * Foundation, either version 3 of the License, or (at your option) any later
 * version.

 * Goxel is distributed in the hope that it will be useful, but WITHOUT ANY
 * WARRANTY; without even the implied warranty of MERCHANTABILITY or FITNESS
 * FOR A PARTICULAR PURPOSE.  See the GNU General Public License for more
 * details.

 * You should have received a copy of the GNU General Public License along with
 * goxel.  If not, see <http://www.gnu.org/licenses/>.
 */

#include "goxel.h"
#include <getopt.h>

#ifdef GLES2
#   define GLFW_INCLUDE_ES2
#endif
#include <GLFW/glfw3.h>

static inputs_t     *g_inputs = NULL;
static GLFWwindow   *g_window = NULL;
static float        g_scale = 1;

void on_scroll(GLFWwindow *win, double x, double y)
{
    g_inputs->mouse_wheel = y;
}

void on_char(GLFWwindow *win, unsigned int c)
{
    inputs_insert_char(g_inputs, c);
}

typedef struct
{
<<<<<<< HEAD
    char    *args[1];
    char *export_file;
} args_t;

#ifndef NO_ARGP
#include <argp.h>

const char *argp_program_version = "goxel " GOXEL_VERSION_STR;
const char *argp_program_bug_address = "<guillaume@noctua-software.com>";
static char doc[] = "A 3D voxels editor";
static char args_doc[] = "[FILE]";

/* Parse a single option. */
static error_t parse_opt(int key, char *arg, struct argp_state *state)
{
    args_t *args = state->input;

    switch (key)
    {
        case 'e':
            args->export_file = arg;
            break;
        case ARGP_KEY_ARG:
            if (state->arg_num >= 1)
                argp_usage(state);
            args->args[state->arg_num] = arg;
            break;
        case ARGP_KEY_END:
            break;
        default:
            return ARGP_ERR_UNKNOWN;
=======
    char *input;
    char *export;
    char *script;
    int script_args_nb;
    const char *script_args[32];
    float scale;
} args_t;

#define OPT_SCRIPT 1

static void parse_options(int argc, char **argv, args_t *args)
{
    int c, option_index;
    static struct option long_options[] = {
        {"export", required_argument, 0, 'e'},
        {"scale", required_argument, 0, 's'},
        {"script", required_argument, 0, OPT_SCRIPT},
        {NULL, 0, NULL, 0}
    };
    while (true) {
        c = getopt_long(argc, argv, "e:s:", long_options, &option_index);
        if (c == -1) break;
        switch (c) {
        case 'e':
            args->export = optarg;
            break;
        case 's':
            args->scale = atof(optarg);
            break;
        case OPT_SCRIPT:
            args->script = optarg;
            break;
        case '?':
            exit(-1);
        }
    }
    if (optind < argc) {
        if (args->script) {
            while (optind < argc)
                args->script_args[args->script_args_nb++] = argv[optind++];
        } else {
            args->input = argv[optind];
        }
>>>>>>> cf2f9b9c
    }
}

<<<<<<< HEAD
/* Our options. */
static struct argp_option options[] = {
    {"export", 'e', "FILE", 0, "Export to FILE the voxel project." },
    { 0 }
};

/* Our argp parser. */
static struct argp argp = { options, parse_opt, args_doc, doc };
#endif
=======
>>>>>>> cf2f9b9c

static void loop_function(void) {

    int fb_size[2], win_size[2];
    int i;
    double xpos, ypos;
    float scale = g_scale;

    if (    !glfwGetWindowAttrib(g_window, GLFW_VISIBLE) ||
             glfwGetWindowAttrib(g_window, GLFW_ICONIFIED)) {
        glfwWaitEvents();
        goto end;
    }
    // The input struct gets all the values in framebuffer coordinates,
    // On retina display, this might not be the same as the window
    // size.
    glfwGetWindowSize(g_window, &win_size[0], &win_size[1]);
    glfwGetFramebufferSize(g_window, &fb_size[0], &fb_size[1]);
    g_inputs->window_size[0] = win_size[0] / scale;
    g_inputs->window_size[1] = win_size[1] / scale;
    g_inputs->scale = fb_size[0] / win_size[0] * scale;

    GL(glClear(GL_COLOR_BUFFER_BIT | GL_DEPTH_BUFFER_BIT));

    for (i = 0; i <= GLFW_KEY_LAST; i++) {
        g_inputs->keys[i] = glfwGetKey(g_window, i) == GLFW_PRESS;
    }
    glfwGetCursorPos(g_window, &xpos, &ypos);
    vec2_set(g_inputs->touches[0].pos, xpos / scale, ypos / scale);
    g_inputs->touches[0].down[0] =
        glfwGetMouseButton(g_window, GLFW_MOUSE_BUTTON_LEFT) == GLFW_PRESS;
    g_inputs->touches[0].down[1] =
        glfwGetMouseButton(g_window, GLFW_MOUSE_BUTTON_MIDDLE) == GLFW_PRESS;
    g_inputs->touches[0].down[2] =
        glfwGetMouseButton(g_window, GLFW_MOUSE_BUTTON_RIGHT) == GLFW_PRESS;
    goxel_iter(g_inputs);
    goxel_render();

    memset(g_inputs, 0, sizeof(*g_inputs));
    glfwSwapBuffers(g_window);
end:
    glfwPollEvents();
}

#ifndef __EMSCRIPTEN__
static void start_main_loop(void (*func)(void))
{
    while (!glfwWindowShouldClose(g_window)) {
        func();
        if (goxel.quit) break;
    }
    glfwTerminate();
}
#else
static void start_main_loop(void (*func)(void))
{
    emscripten_set_main_loop(func, 0, 1);
}
#endif

#if GLFW_VERSION_MAJOR >= 3 && GLFW_VERSION_MINOR >= 2

static void load_icon(GLFWimage *image, const char *path)
{
    uint8_t *img;
    int w, h, bpp = 0;
    img = img_read(path, &w, &h, &bpp);
    assert(img);
    assert(bpp == 4);
    image->width = w;
    image->height = h;
    image->pixels = img;
}

static void set_window_icon(GLFWwindow *window)
{
    GLFWimage icons[7];
    int i;
    load_icon(&icons[0], "asset://data/icons/icon16.png");
    load_icon(&icons[1], "asset://data/icons/icon24.png");
    load_icon(&icons[2], "asset://data/icons/icon32.png");
    load_icon(&icons[3], "asset://data/icons/icon48.png");
    load_icon(&icons[4], "asset://data/icons/icon64.png");
    load_icon(&icons[5], "asset://data/icons/icon128.png");
    load_icon(&icons[6], "asset://data/icons/icon256.png");
    glfwSetWindowIcon(window, 7, icons);
    for (i = 0; i < 7; i++) free(icons[i].pixels);
}

#else
static void set_window_icon(GLFWwindow *window) {}
#endif

static void set_window_title(void *user, const char *title)
{
    glfwSetWindowTitle(g_window, title);
}

int main(int argc, char **argv)
{
    args_t args = {.scale = 1};
    GLFWwindow *window;
    GLFWmonitor *monitor;
    const GLFWvidmode *mode;
    int ret = 0;
    inputs_t inputs = {};
    g_inputs = &inputs;

    // Setup sys callbacks.
    sys_callbacks.set_window_title = set_window_title;
    parse_options(argc, argv, &args);

    g_scale = args.scale;

    glfwInit();
    glfwWindowHint(GLFW_SAMPLES, 4);
    monitor = glfwGetPrimaryMonitor();
    mode = glfwGetVideoMode(monitor);
<<<<<<< HEAD
    if (args.export_file) {
        // Because the window is not necesary
        glfwWindowHint(GLFW_VISIBLE, 0);
    }
    window = glfwCreateWindow(mode->width, mode->height, title, NULL, NULL);
=======
    window = glfwCreateWindow(mode->width, mode->height, "Goxel", NULL, NULL);
    assert(window);
>>>>>>> cf2f9b9c
    g_window = window;
    glfwMakeContextCurrent(window);
    glfwSetScrollCallback(window, on_scroll);
    glfwSetCharCallback(window, on_char);
    glfwSetInputMode(window, GLFW_STICKY_MOUSE_BUTTONS, false);
    set_window_icon(window);

#ifdef WIN32
    glewInit();
#endif
    goxel_init();
    // Run the unit tests in debug.
    if (DEBUG) {
        tests_run();
        goxel_reset();
    }
    
    // Checks if there is a loaded file.
    if (g_goxel->image->path)
    {
        if (str_endswith(args.export_file, ".png")) {
            export_as_png(args.export_file, 0, 0);
            exit(0);
        }
        else if (str_endswith(args.export_file, ".obj")) {
            wavefront_export(g_goxel->layers_mesh, args.export_file);
            exit(0);
        }
        else if (str_endswith(args.export_file, ".ply")) {
            ply_export(g_goxel->layers_mesh, args.export_file);
            exit(0);
        }
        else if (str_endswith(args.export_file, ".qb")) {
            qubicle_export(g_goxel->layers_mesh, args.export_file);
            exit(0);
        }
        //~ else if (str_endswith(args.export_file, ".vox")) {
            //~ vox_export(g_goxel->layers_mesh, args.export_file);
            //~ exit(0);
        //~ }
        else if (str_endswith(args.export_file, ".txt")) {
            export_as_txt(args.export_file);
            exit(0);
        }
        else
        {
            printf("Unknow the file extension to export.\n");
            exit(1);
        }
    }

    if (args.input)
        action_exec2("import", "p", args.input);

    if (args.script) {
        script_run(args.script, args.script_args_nb, args.script_args);
        goto end;
    }

    if (args.export) {
        if (!args.input) {
            LOG_E("trying to export an empty image");
            ret = -1;
        } else {
            ret = action_exec2("export", "p", args.export);
        }
        goto end;
    }
    start_main_loop(loop_function);
end:
    glfwTerminate();
    goxel_release();
    return ret;
}<|MERGE_RESOLUTION|>--- conflicted
+++ resolved
@@ -40,39 +40,6 @@
 
 typedef struct
 {
-<<<<<<< HEAD
-    char    *args[1];
-    char *export_file;
-} args_t;
-
-#ifndef NO_ARGP
-#include <argp.h>
-
-const char *argp_program_version = "goxel " GOXEL_VERSION_STR;
-const char *argp_program_bug_address = "<guillaume@noctua-software.com>";
-static char doc[] = "A 3D voxels editor";
-static char args_doc[] = "[FILE]";
-
-/* Parse a single option. */
-static error_t parse_opt(int key, char *arg, struct argp_state *state)
-{
-    args_t *args = state->input;
-
-    switch (key)
-    {
-        case 'e':
-            args->export_file = arg;
-            break;
-        case ARGP_KEY_ARG:
-            if (state->arg_num >= 1)
-                argp_usage(state);
-            args->args[state->arg_num] = arg;
-            break;
-        case ARGP_KEY_END:
-            break;
-        default:
-            return ARGP_ERR_UNKNOWN;
-=======
     char *input;
     char *export;
     char *script;
@@ -116,22 +83,9 @@
         } else {
             args->input = argv[optind];
         }
->>>>>>> cf2f9b9c
-    }
-}
-
-<<<<<<< HEAD
-/* Our options. */
-static struct argp_option options[] = {
-    {"export", 'e', "FILE", 0, "Export to FILE the voxel project." },
-    { 0 }
-};
-
-/* Our argp parser. */
-static struct argp argp = { options, parse_opt, args_doc, doc };
-#endif
-=======
->>>>>>> cf2f9b9c
+    }
+}
+
 
 static void loop_function(void) {
 
@@ -250,16 +204,8 @@
     glfwWindowHint(GLFW_SAMPLES, 4);
     monitor = glfwGetPrimaryMonitor();
     mode = glfwGetVideoMode(monitor);
-<<<<<<< HEAD
-    if (args.export_file) {
-        // Because the window is not necesary
-        glfwWindowHint(GLFW_VISIBLE, 0);
-    }
-    window = glfwCreateWindow(mode->width, mode->height, title, NULL, NULL);
-=======
     window = glfwCreateWindow(mode->width, mode->height, "Goxel", NULL, NULL);
     assert(window);
->>>>>>> cf2f9b9c
     g_window = window;
     glfwMakeContextCurrent(window);
     glfwSetScrollCallback(window, on_scroll);
@@ -275,40 +221,6 @@
     if (DEBUG) {
         tests_run();
         goxel_reset();
-    }
-    
-    // Checks if there is a loaded file.
-    if (g_goxel->image->path)
-    {
-        if (str_endswith(args.export_file, ".png")) {
-            export_as_png(args.export_file, 0, 0);
-            exit(0);
-        }
-        else if (str_endswith(args.export_file, ".obj")) {
-            wavefront_export(g_goxel->layers_mesh, args.export_file);
-            exit(0);
-        }
-        else if (str_endswith(args.export_file, ".ply")) {
-            ply_export(g_goxel->layers_mesh, args.export_file);
-            exit(0);
-        }
-        else if (str_endswith(args.export_file, ".qb")) {
-            qubicle_export(g_goxel->layers_mesh, args.export_file);
-            exit(0);
-        }
-        //~ else if (str_endswith(args.export_file, ".vox")) {
-            //~ vox_export(g_goxel->layers_mesh, args.export_file);
-            //~ exit(0);
-        //~ }
-        else if (str_endswith(args.export_file, ".txt")) {
-            export_as_txt(args.export_file);
-            exit(0);
-        }
-        else
-        {
-            printf("Unknow the file extension to export.\n");
-            exit(1);
-        }
     }
 
     if (args.input)
