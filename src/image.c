/* Goxel 3D voxels editor
 *
 * copyright (c) 2015 Guillaume Chereau <guillaume@noctua-software.com>
 *
 * Goxel is free software: you can redistribute it and/or modify it under the
 * terms of the GNU General Public License as published by the Free Software
 * Foundation, either version 3 of the License, or (at your option) any later
 * version.

 * Goxel is distributed in the hope that it will be useful, but WITHOUT ANY
 * WARRANTY; without even the implied warranty of MERCHANTABILITY or FITNESS
 * FOR A PARTICULAR PURPOSE.  See the GNU General Public License for more
 * details.

 * You should have received a copy of the GNU General Public License along with
 * goxel.  If not, see <http://www.gnu.org/licenses/>.
 */

#include "goxel.h"

/* History
    the images undo history is stored in a linked list.  Every time we call
    image_history_push, we add the current image snapshot in the list.

    For example, if we did three operations, A, B, C, and now the image is
    in the D state, the history list looks like this:

    img->history                                        img
        |                                                |
        v                                                v
    +--------+       +--------+       +--------+      +--------+
    |        |       |        |       |        |      |        |
    |   A    |------>|   B    |------>|   C    |----->|   D    |
    |        |       |        |       |        |      |        |
    +--------+       +--------+       +--------+      +--------+

    After an undo, we get:

    img->history                        img
        |                                |
        v                                v
    +--------+       +--------+       +--------+     +--------+
    |        |       |        |       |        |     |        |
    |   A    |------>|   B    |------>|   C    |---->|   D    |
    |        |       |        |       |        |     |        |
    +--------+       +--------+       +--------+     +--------+


*/

static layer_t *img_get_layer(const image_t *img, int id)
{
    layer_t *layer;
    if (id == 0) return NULL;
    DL_FOREACH(img->layers, layer)
        if (layer->id == id) return layer;
    assert(false);
    return NULL;
}

static int img_get_new_id(const image_t *img)
{
    int id;
    layer_t *layer;
    for (id = 1;; id++) {
        DL_FOREACH(img->layers, layer)
            if (layer->id == id) break;
        if (layer == NULL) break;
    }
    return id;
}

static layer_t *layer_new(const image_t *img, const char *name)
{
    layer_t *layer;
    layer = calloc(1, sizeof(*layer));
    // XXX: potential bug here.
    strncpy(layer->name, name, sizeof(layer->name));
    layer->mesh = mesh_new();
    mat4_set_identity(layer->mat);
    layer->id = img_get_new_id(img);
    return layer;
}

static layer_t *layer_copy(layer_t *other)
{
    layer_t *layer;
    layer = calloc(1, sizeof(*layer));
    memcpy(layer->name, other->name, sizeof(layer->name));
    layer->visible = other->visible;
    layer->mesh = mesh_copy(other->mesh);
    layer->image = texture_copy(other->image);
    mat4_copy(other->box, layer->box);
    mat4_copy(other->mat, layer->mat);
    layer->id = other->id;
    layer->base_id = other->base_id;
    layer->base_mesh_key = other->base_mesh_key;
    return layer;
}

static layer_t *layer_clone(layer_t *other)
{
    int len;
    layer_t *layer;
    layer = calloc(1, sizeof(*layer));
    len = sizeof(layer->name) - 1 - strlen(" clone");
    snprintf(layer->name, sizeof(layer->name), "%.*s clone", len, other->name);
    layer->visible = other->visible;
    layer->mesh = mesh_copy(other->mesh);
    mat4_set_identity(layer->mat);
    layer->base_id = other->id;
    layer->base_mesh_key = mesh_get_key(other->mesh);
    return layer;
}

// Make sure the layer mesh is up to date.
void image_update(image_t *img)
{
    layer_t *layer, *base;
    DL_FOREACH(img->layers, layer) {
        base = img_get_layer(img, layer->base_id);
        if (base && layer->base_mesh_key != mesh_get_key(base->mesh)) {
            mesh_set(layer->mesh, base->mesh);
            mesh_move(layer->mesh, layer->mat);
            layer->base_mesh_key = mesh_get_key(base->mesh);
        }
    }
}

static void layer_delete(layer_t *layer)
{
    mesh_delete(layer->mesh);
    texture_delete(layer->image);
    free(layer);
}

image_t *image_new(void)
{
    layer_t *layer;
    image_t *img = calloc(1, sizeof(*img));
<<<<<<< HEAD
    img->export_width = 1024;
    img->export_height = 1024;
    layer = layer_new("background");
=======
    bbox_from_extents(img->box, vec3_zero, 16, 16, 16);
    img->export_width = 1024;
    img->export_height = 1024;
    layer = layer_new(img, "background");
>>>>>>> 735080bc
    layer->visible = true;
    DL_APPEND(img->layers, layer);
    DL_APPEND2(img->history, img, history_prev, history_next);
    img->active_layer = layer;
    return img;
}

static image_t *image_snap(image_t *other)
{
    image_t *img;
    layer_t *layer, *other_layer;
    img = calloc(1, sizeof(*img));
    *img = *other;
    img->layers = NULL;
    img->active_layer = NULL;
    DL_FOREACH(other->layers, other_layer) {
        layer = layer_copy(other_layer);
        DL_APPEND(img->layers, layer);
        if (other_layer == other->active_layer)
            img->active_layer = layer;
    }
    img->history_next = img->history_prev = NULL;
    assert(img->active_layer);
    return img;
}


static void image_delete_camera(image_t *img, camera_t *cam);

void image_delete(image_t *img)
{
    image_t *hist, *snap, *snap_tmp;
    layer_t *layer, *layer_tmp;
    while (img->cameras)
        image_delete_camera(img, img->cameras);
    free(img->path);
    hist = img->history;
    DL_FOREACH_SAFE2(hist, snap, snap_tmp, history_next) {
        DL_FOREACH_SAFE(snap->layers, layer, layer_tmp) {
            DL_DELETE(snap->layers, layer);
            layer_delete(layer);
        }
        DL_DELETE2(hist, snap, history_prev, history_next);
        free(snap);
    }
}

layer_t *image_add_layer(image_t *img)
{
    layer_t *layer;
    img = img ?: goxel->image;
    layer = layer_new(img, "unnamed");
    layer->visible = true;
    DL_APPEND(img->layers, layer);
    img->active_layer = layer;
    return layer;
}

void image_delete_layer(image_t *img, layer_t *layer)
{
    layer_t *other;
    img = img ?: goxel->image;
    layer = layer ?: img->active_layer;
    DL_DELETE(img->layers, layer);
    if (layer == img->active_layer) img->active_layer = NULL;

    // Unclone all layers cloned from this one.
    DL_FOREACH(goxel->image->layers, other) {
        if (other->base_id == layer->id) {
            other->base_id = 0;
        }
    }

    layer_delete(layer);
    if (img->layers == NULL) {
        layer = layer_new(img, "unnamed");
        layer->visible = true;
        DL_APPEND(img->layers, layer);
    }
    if (!img->active_layer) img->active_layer = img->layers->prev;
}

void image_move_layer(image_t *img, layer_t *layer, int d)
{
    assert(d == -1 || d == +1);
    layer_t *other = NULL;
    img = img ?: goxel->image;
    layer = layer ?: img->active_layer;
    if (d == -1) {
        other = layer->next;
        SWAP(other, layer);
    } else if (layer != img->layers) {
        other = layer->prev;
    }
    if (!other || !layer) return;
    DL_DELETE(img->layers, layer);
    DL_PREPEND_ELEM(img->layers, other, layer);
}

static void image_move_layer_up(image_t *img, layer_t *layer)
{
    image_move_layer(img, layer, +1);
}

static void image_move_layer_down(image_t *img, layer_t *layer)
{
    image_move_layer(img, layer, -1);
}

layer_t *image_duplicate_layer(image_t *img, layer_t *other)
{
    layer_t *layer;
    img = img ?: goxel->image;
    other = other ?: img->active_layer;
    layer = layer_copy(other);
    layer->id = img_get_new_id(img);
    layer->visible = true;
    DL_APPEND(img->layers, layer);
    img->active_layer = layer;
    return layer;
}

layer_t *image_clone_layer(image_t *img, layer_t *other)
{
    layer_t *layer;
    img = img ?: goxel->image;
    other = other ?: img->active_layer;
    layer = layer_clone(other);
    layer->id = img_get_new_id(img);
    layer->visible = true;
    DL_APPEND(img->layers, layer);
    img->active_layer = layer;
    return layer;
}

void image_unclone_layer(image_t *img, layer_t *layer)
{
    img = img ?: goxel->image;
    layer = layer ?: img->active_layer;
    layer->base_id = 0;
}

void image_select_parent_layer(image_t *img, layer_t *layer)
{
    img = img ?: goxel->image;
    layer = layer ?: img->active_layer;
    img->active_layer = img_get_layer(img, layer->base_id);
}

void image_merge_visible_layers(image_t *img)
{
    layer_t *layer, *last = NULL;
    img = img ?: goxel->image;
    DL_FOREACH(img->layers, layer) {
        if (!layer->visible) continue;
        if (last) {
            mesh_merge(layer->mesh, last->mesh, MODE_OVER, NULL);
            DL_DELETE(img->layers, last);
            layer_delete(last);
        }
        last = layer;
    }
    if (last) img->active_layer = last;
}


camera_t *image_add_camera(image_t *img)
{
    camera_t *cam;
    img = img ?: goxel->image;
    cam = camera_new("unnamed");
    DL_APPEND(img->cameras, cam);
    img->active_camera = cam;
    return cam;
}

static void image_delete_camera(image_t *img, camera_t *cam)
{
    img = img ?: goxel->image;
    cam = cam ?: img->active_camera;
    if (!cam) return;
    DL_DELETE(img->cameras, cam);
    if (cam == img->active_camera) img->active_camera = NULL;
    camera_delete(cam);
}

void image_move_camera(image_t *img, camera_t *cam, int d)
{
    // XXX: make a generic algo to move objects in a list.
    assert(d == -1 || d == +1);
    camera_t *other = NULL;
    img = img ?: goxel->image;
    cam = cam ?: img->active_camera;
    if (!cam) return;
    if (d == -1) {
        other = cam->next;
        SWAP(other, cam);
    } else if (cam != img->cameras) {
        other = cam->prev;
    }
    if (!other || !cam) return;
    DL_DELETE(img->cameras, cam);
    DL_PREPEND_ELEM(img->cameras, other, cam);
}

static void image_move_camera_up(image_t *img, camera_t *cam)
{
    image_move_camera(img, cam, +1);
}

static void image_move_camera_down(image_t *img, camera_t *cam)
{
    image_move_camera(img, cam, -1);
}

void image_set(image_t *img, image_t *other)
{
    layer_t *layer, *tmp, *other_layer;
    DL_FOREACH_SAFE(img->layers, layer, tmp) {
        DL_DELETE(img->layers, layer);
        layer_delete(layer);
    }
    DL_FOREACH(other->layers, other_layer) {
        layer = layer_copy(other_layer);
        DL_APPEND(img->layers, layer);
        if (other_layer == other->active_layer)
            img->active_layer = layer;
    }
}

#if 0 // For debugging purpose.
static void debug_print_history(image_t *img)
{
    int i = 0;
    image_t *hist;
    DL_FOREACH2(img->history, hist, history_next) {
        printf("%d%s  ", i++, hist == img ? "*" : " ");
    }
    printf("\n");
}
#else
static void debug_print_history(image_t *img) {}
#endif

void image_history_push(image_t *img)
{
    image_t *snap = image_snap(img);
    image_t *hist;
    layer_t *layer, *layer_tmp;

    // Discard previous undo.
    while ((hist = img->history_next)) {
        DL_FOREACH_SAFE(hist->layers, layer, layer_tmp) {
            DL_DELETE(hist->layers, layer);
            layer_delete(layer);
        }
        DL_DELETE2(img->history, hist, history_prev, history_next);
        free(hist);
    }

    DL_DELETE2(img->history, img,  history_prev, history_next);
    DL_APPEND2(img->history, snap, history_prev, history_next);
    DL_APPEND2(img->history, img,  history_prev, history_next);
    debug_print_history(img);
}

// XXX: not clear what this is doing.  We should try to remove it.
// It swap the content of two images without touching their pointer or
// history.
static void swap(image_t *a, image_t *b)
{
    SWAP(*a, *b);
    SWAP(a->history, b->history);
    SWAP(a->history_next, b->history_next);
    SWAP(a->history_prev, b->history_prev);
}

void image_undo(image_t *img)
{
    image_t *prev = img->history_prev;
    if (img->history == img) {
        LOG_D("No more undo");
        return;
    }
    DL_DELETE2(img->history, img, history_prev, history_next);
    DL_PREPEND_ELEM2(img->history, prev, img, history_prev, history_next);
    swap(img, prev);
    goxel_update_meshes(goxel, -1);
    debug_print_history(img);
}

void image_redo(image_t *img)
{
    image_t *next = img->history_next;
    if (!next) {
        LOG_D("No more redo");
        return;
    }
    DL_DELETE2(img->history, next, history_prev, history_next);
    DL_PREPEND_ELEM2(img->history, img, next, history_prev, history_next);
    swap(img, next);
    goxel_update_meshes(goxel, -1);
    debug_print_history(img);
}

void image_clear_layer(layer_t *layer, const float box[4][4])
{
    painter_t painter;
    layer = layer ?: goxel->image->active_layer;
    if (!box || box_is_null(box)) {
        mesh_clear(layer->mesh);
        return;
    }
    painter = (painter_t) {
        .shape = &shape_cube,
        .mode = MODE_SUB,
        .color = {255, 255, 255, 255},
    };
    mesh_op(layer->mesh, &painter, box);
}

bool image_layer_can_edit(const image_t *img, const layer_t *layer)
{
    return !layer->base_id && !layer->image;
}

ACTION_REGISTER(layer_clear,
    .help = "Clear the current layer",
    .cfunc = image_clear_layer,
    .csig = "vpp",
    .flags = ACTION_TOUCH_IMAGE,
)

ACTION_REGISTER(img_new_layer,
    .help = "Add a new layer to the image",
    .cfunc = image_add_layer,
    .csig = "vp",
    .flags = ACTION_TOUCH_IMAGE,
    .icon = ICON_ADD,
)

ACTION_REGISTER(img_del_layer,
    .help = "Delete the active layer",
    .cfunc = image_delete_layer,
    .csig = "vpp",
    .flags = ACTION_TOUCH_IMAGE,
    .icon = ICON_REMOVE,
)

ACTION_REGISTER(img_move_layer,
    .help = "Move the active layer",
    .cfunc = image_move_layer,
    .csig = "vppi",
    .flags = ACTION_TOUCH_IMAGE,
)

ACTION_REGISTER(img_move_layer_up,
    .help = "Move the active layer up",
    .cfunc = image_move_layer_up,
    .csig = "vpp",
    .flags = ACTION_TOUCH_IMAGE,
    .icon = ICON_ARROW_UPWARD,
)

ACTION_REGISTER(img_move_layer_down,
    .help = "Move the active layer down",
    .cfunc = image_move_layer_down,
    .csig = "vpp",
    .flags = ACTION_TOUCH_IMAGE,
    .icon = ICON_ARROW_DOWNWARD,
)

ACTION_REGISTER(img_duplicate_layer,
    .help = "Duplicate the active layer",
    .cfunc = image_duplicate_layer,
    .csig = "vpp",
    .flags = ACTION_TOUCH_IMAGE,
)

ACTION_REGISTER(img_clone_layer,
    .help = "Clone the active layer",
    .cfunc = image_clone_layer,
    .csig = "vpp",
    .flags = ACTION_TOUCH_IMAGE,
)

ACTION_REGISTER(img_unclone_layer,
    .help = "Unclone the active layer",
    .cfunc = image_unclone_layer,
    .csig = "vpp",
    .flags = ACTION_TOUCH_IMAGE,
)

ACTION_REGISTER(img_select_parent_layer,
    .help = "Select the parent of a layer",
    .cfunc = image_select_parent_layer,
    .csig = "vpp",
    .flags = ACTION_TOUCH_IMAGE,
)

ACTION_REGISTER(img_merge_visible_layers,
    .help = "Merge all the visible layers",
    .cfunc = image_merge_visible_layers,
    .csig = "vp",
    .flags = ACTION_TOUCH_IMAGE,
)


ACTION_REGISTER(img_new_camera,
    .help = "Add a new camera to the image",
    .cfunc = image_add_camera,
    .csig = "vp",
    .flags = ACTION_TOUCH_IMAGE,
    .icon = ICON_ADD,
)

ACTION_REGISTER(img_del_camera,
    .help = "Delete the active camera",
    .cfunc = image_delete_camera,
    .csig = "vpp",
    .flags = ACTION_TOUCH_IMAGE,
    .icon = ICON_REMOVE,
)

ACTION_REGISTER(img_move_camera,
    .help = "Move the active camera",
    .cfunc = image_move_camera,
    .csig = "vppi",
    .flags = ACTION_TOUCH_IMAGE,
)

ACTION_REGISTER(img_move_camera_up,
    .help = "Move the active camera up",
    .cfunc = image_move_camera_up,
    .csig = "vpp",
    .flags = ACTION_TOUCH_IMAGE,
    .icon = ICON_ARROW_UPWARD,
)

ACTION_REGISTER(img_move_camera_down,
    .help = "Move the active camera down",
    .cfunc = image_move_camera_down,
    .csig = "vpp",
    .flags = ACTION_TOUCH_IMAGE,
    .icon = ICON_ARROW_DOWNWARD,
)<|MERGE_RESOLUTION|>--- conflicted
+++ resolved
@@ -138,16 +138,10 @@
 {
     layer_t *layer;
     image_t *img = calloc(1, sizeof(*img));
-<<<<<<< HEAD
-    img->export_width = 1024;
-    img->export_height = 1024;
-    layer = layer_new("background");
-=======
     bbox_from_extents(img->box, vec3_zero, 16, 16, 16);
     img->export_width = 1024;
     img->export_height = 1024;
     layer = layer_new(img, "background");
->>>>>>> 735080bc
     layer->visible = true;
     DL_APPEND(img->layers, layer);
     DL_APPEND2(img->history, img, history_prev, history_next);
