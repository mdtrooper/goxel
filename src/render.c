--- conflicted
+++ resolved
@@ -715,10 +715,7 @@
         view_mat = &mat4_identity;
     } else {
         proj_mat = &rend->proj_mat;
-<<<<<<< HEAD
-=======
         view_mat = &rend->view_mat;
->>>>>>> 735080bc
     }
 
     if (!(item->effects & EFFECT_WIREFRAME))
