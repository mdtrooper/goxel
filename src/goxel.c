--- conflicted
+++ resolved
@@ -884,84 +884,6 @@
 )
 
 
-<<<<<<< HEAD
-// XXX: this function has to be rewritten.
-void export_as_png(const char *path, int w, int h)
-{
-    w = w ?: goxel->image->export_width;
-    h = h ?: goxel->image->export_height;
-    int rect[4] = {0, 0, w * 2, h * 2};
-    uint8_t *data2, *data;
-    texture_t *fbo;
-    renderer_t rend = goxel->rend;
-    mesh_t *mesh;
-    camera_t camera = goxel->camera;
-
-    camera.aspect = (float)w / h;
-    LOG_I("Exporting to file %s", path);
-
-    mesh = goxel->layers_mesh;
-    fbo = texture_new_buffer(w * 2, h * 2, TF_DEPTH);
-
-    camera_update(&camera);
-    rend.view_mat = camera.view_mat;
-    rend.proj_mat = camera.proj_mat;
-    rend.fbo = fbo->framebuffer;
-
-    render_mesh(&rend, mesh, 0);
-    render_render(&rend, rect, &vec4_zero);
-    data2 = calloc(w * h * 4 , 4);
-    data = calloc(w * h, 4);
-    texture_get_data(fbo, w * 2, h * 2, 4, data2);
-    img_downsample(data2, w * 2, h * 2, 4, data);
-    img_write(data, w, h, 4, path);
-    free(data);
-}
-
-ACTION_REGISTER(export_as_png,
-    .help = "Save the image as a png file",
-    .cfunc = export_as_png,
-    .csig = "vpii",
-)
-
-void export_as_txt(const char *path)
-{
-    FILE *out;
-    mesh_t *mesh = goxel->layers_mesh;
-    block_t *block;
-    int x, y, z;
-    uvec4b_t v;
-    const int N = BLOCK_SIZE;
-
-    out = fopen(path, "w");
-    fprintf(out, "# Goxel " GOXEL_VERSION_STR "\n");
-    fprintf(out, "# One line per voxel\n");
-    fprintf(out, "# X Y Z RRGGBB\n");
-
-    MESH_ITER_BLOCKS(mesh, block) {
-        for (z = 1; z < N - 1; z++)
-        for (y = 1; y < N - 1; y++)
-        for (x = 1; x < N - 1; x++) {
-            v = block->data->voxels[x + y * N + z * N * N];
-            if (v.a < 127) continue;
-            fprintf(out, "%d %d %d %2x%2x%2x\n",
-                    x + (int)block->pos.x,
-                    y + (int)block->pos.y,
-                    z + (int)block->pos.z,
-                    v.r, v.g, v.b);
-        }
-    }
-    fclose(out);
-}
-
-ACTION_REGISTER(export_as_txt,
-    .help = "Save the image as a txt file",
-    .cfunc = export_as_txt,
-    .csig = "vp",
-)
-
-=======
->>>>>>> cf2f9b9c
 // XXX: we could merge all the set_xxx_text function into a single one.
 void goxel_set_help_text(const char *msg, ...)
 {
