/* Goxel 3D voxels editor
 *
 * copyright (c) 2015 Guillaume Chereau <guillaume@noctua-software.com>
 *
 * Goxel is free software: you can redistribute it and/or modify it under the
 * terms of the GNU General Public License as published by the Free Software
 * Foundation, either version 3 of the License, or (at your option) any later
 * version.

 * Goxel is distributed in the hope that it will be useful, but WITHOUT ANY
 * WARRANTY; without even the implied warranty of MERCHANTABILITY or FITNESS
 * FOR A PARTICULAR PURPOSE.  See the GNU General Public License for more
 * details.

 * You should have received a copy of the GNU General Public License along with
 * goxel.  If not, see <http://www.gnu.org/licenses/>.
 */

#ifndef GOXEL_H
#define GOXEL_H

#ifndef _GNU_SOURCE
#   define _GNU_SOURCE
#endif

#ifndef NOMINMAX
#   define NOMINMAX
#endif

#include "vec.h"
#include "utlist.h"
#include "uthash.h"
#include "utarray.h"
#include "ivec.h"
#include <float.h>
#include <stdbool.h>
#include <stdlib.h>
#include <stdio.h>
#include <string.h>

#define GOXEL_VERSION_STR "0.3.0"

// #### Set the DEBUG macro ####
#ifndef DEBUG
#   if !defined(NDEBUG)
#       define DEBUG 1
#   else
#       define DEBUG 0
#   endif
#endif
// #############################



// #### DEFINED macro ##########
// DEFINE(NAME) returns 1 if NAME is defined to 1, 0 otherwise.
#define DEFINED(macro) DEFINED_(macro)
#define macrotest_1 ,
#define DEFINED_(value) DEFINED__(macrotest_##value)
#define DEFINED__(comma) DEFINED___(comma 1, 0)
#define DEFINED___(_, v, ...) v
// #############################


// #### Logging macros #########

enum {
    GOX_LOG_VERBOSE = 2,
    GOX_LOG_DEBUG   = 3,
    GOX_LOG_INFO    = 4,
    GOX_LOG_WARN    = 5,
    GOX_LOG_ERROR   = 6,
};

#ifndef LOG_LEVEL
#   if DEBUG
#       define LOG_LEVEL GOX_LOG_DEBUG
#   else
#       define LOG_LEVEL GOX_LOG_INFO
#   endif
#endif

#define LOG(level, msg, ...) do { \
    if (level >= LOG_LEVEL) \
        dolog(level, msg, __func__, __FILE__, __LINE__, ##__VA_ARGS__); \
} while(0)

#define LOG_V(msg, ...) LOG(GOX_LOG_VERBOSE, msg, ##__VA_ARGS__)
#define LOG_D(msg, ...) LOG(GOX_LOG_DEBUG,   msg, ##__VA_ARGS__)
#define LOG_I(msg, ...) LOG(GOX_LOG_INFO,    msg, ##__VA_ARGS__)
#define LOG_W(msg, ...) LOG(GOX_LOG_WARN,    msg, ##__VA_ARGS__)
#define LOG_E(msg, ...) LOG(GOX_LOG_ERROR,   msg, ##__VA_ARGS__)

// CHECK is similar to an assert, but the condition is tested even in release
// mode.
#if DEBUG
    #define CHECK(c) assert(c)
#else
    #define CHECK(c) do { \
        if (!(c)) { \
            LOG_E("Error %s %s %d", __func__,  __FILE__, __LINE__); \
            exit(-1); \
        } \
    } while (0)
#endif

// I redefine asprintf so that if the function fails, we just crash the
// application.  I don't see how we can recover from an asprintf fails
// anyway.
#define asprintf(...) CHECK(asprintf(__VA_ARGS__) != -1)
#define vasprintf(...) CHECK(vasprintf(__VA_ARGS__) != -1)

// #############################

#ifdef __EMSCRIPTEN__
#   include <emscripten.h>
#endif

// #### Include OpenGL #########
#define GL_GLEXT_PROTOTYPES
#ifdef WIN32
#    include <windows.h>
#    include "GL/glew.h"
#endif
#ifdef __APPLE__
#   include "TargetConditionals.h"
#   if TARGET_OS_IPHONE || TARGET_IPHONE_SIMULATOR
#       define GLES2 1
#       include <OPenGLES/ES2/gl.h>
#       include <OpenGLES/ES2/glext.h>
#   else
#       include <OpenGL/gl.h>
#   endif
#else
#   ifdef GLES2
#       include <GLES2/gl2.h>
#       include <GLES2/gl2ext.h>
#   else
#       include <GL/gl.h>
#   endif
#endif
// #############################



// #### GL macro ###############
#if DEBUG
#  define GL(line) ({                                                   \
       line;                                                            \
       if (check_gl_errors(__FILE__, __LINE__)) assert(false);          \
   })
#else
#  define GL(line) line
#endif
// #############################



// ### Some useful inline functions / macros.

#define ARRAY_SIZE(x) (sizeof(x) / sizeof((x)[0]))
#define SWAP(x0, x) {typeof(x0) tmp = x0; x0 = x; x = tmp;}

// IS_IN(x, ...): returns true if x is equal to any of the other arguments.
#define IS_IN(x, ...) ({ \
        bool _ret = false; \
        const typeof(x) _V[] = {__VA_ARGS__}; \
        int _i; \
        for (_i = 0; _i < (int)ARRAY_SIZE(_V); _i++) \
            if (x == _V[_i]) _ret = true; \
        _ret; \
    })

static inline uvec4b_t HEXCOLOR(uint32_t v)
{
    return uvec4b((v >> 24) & 0xff,
                  (v >> 16) & 0xff,
                  (v >>  8) & 0xff,
                  (v >>  0) & 0xff);
}

static inline vec4_t uvec4b_to_vec4(uvec4b_t v)
{
    return vec4(v.x / 255., v.y / 255., v.z / 255., v.w / 255.);
}

// Convertion between radian and degree.
#define DR2D (180 / M_PI)
#define DD2R (M_PI / 180)

#define min(a, b) ({ \
      __typeof__ (a) _a = (a); \
      __typeof__ (b) _b = (b); \
      _a < _b ? _a : _b; \
      })

#define max(a, b) ({ \
      __typeof__ (a) _a = (a); \
      __typeof__ (b) _b = (b); \
      _a > _b ? _a : _b; \
      })

#define max3(x, y, z) (max((x), max((y), (z))))
#define min3(x, y, z) (min((x), min((y), (z))))

#define clamp(x, a, b) (min(max(x, a), b))

#define sign(x) ({ \
      __typeof__ (x) _x = (x); \
      (_x > 0) ? +1 : (_x < 0)? -1 : 0; \
      })

static inline float smoothstep(float edge0, float edge1, float x)
{
    x = clamp((x - edge0) / (edge1 - edge0), 0.0f, 1.0f);
    return x * x * (3.0f - 2.0f * x);
}

static inline float mix(float x, float y, float t)
{
    return (1.0 - t) * x + t * y;
}

// #############################

// XXX: I should clean up a but the code of vec.h so that I can put those on
// top.
#include "box.h"
#include "plane.h"


// #### Utils ##################

// Get the clock in nanoseconds
int64_t get_clock(void);

// Used internally by the LOG macro
void dolog(int level, const char *msg,
           const char *func, const char *file, int line, ...);
int check_gl_errors(const char *file, int line);

// Enum of all the gl extensions we care for.
enum {
    GOX_GL_QCOM_tiled_rendering,
    GOX_GL_OES_packed_depth_stencil,
    GOX_GL_EXT_discard_framebuffer,

    GOX_GL_EXTENSIONS_COUNT
};
bool _has_gl_extension(int extension);
#define has_gl_extension(x) (_has_gl_extension(GOX_##x))

int create_program(const char *vertex_shader, const char *fragment_shader,
                   const char *include);
void delete_program(int prog);
uint8_t *img_read(const char *path, int *width, int *height, int *bpp);
uint8_t *img_read_from_mem(const char *data, int size,
                           int *w, int *h, int *bpp);
void img_write(const uint8_t *img, int w, int h, int bpp, const char *path);
uint8_t *img_write_to_mem(const uint8_t *img, int w, int h, int bpp,
                          int *size);
void img_downsample(const uint8_t *img, int w, int h, int bpp,
                    uint8_t *out);
bool str_endswith(const char *str, const char *end);
bool str_startswith(const char *s1, const char *s2);

static inline bool str_equ(const char *s1, const char *s2) {
    return strcmp(s1, s2) == 0;
}

// List all the files in a directory.
// flags: unused for the moment.
// Return the number of directory found.
int list_dir(const char *url, int flags, void *user,
             int (*f)(int i, const char *path, void *user));

// #############################



// #### System #################
void sys_log(const char *msg);
const char *sys_get_data_dir(void);
bool sys_asset_exists(const char *path);
char *sys_read_asset(const char *path, int *size);
const char *sys_get_clipboard_text(void);
void sys_set_clipboard_text(const char *text);
GLuint sys_get_screen_framebuffer(void);
// #############################


// #### Dialogs ################
enum {
    DIALOG_FLAG_SAVE    = 1 << 0,
    DIALOG_FLAG_OPEN    = 1 << 1,
    DIALOG_FLAG_DIR     = 1 << 2,
};

// out will be set to a newly allocated string of NULL.
bool dialog_open(int flags, const char *filter, char **out);
// #############################


// #### Texture ################
enum {
    TF_DEPTH    = 1 << 0,
    TF_STENCIL  = 1 << 1,
    TF_MIPMAP   = 1 << 2,
    TF_KEEP     = 1 << 3,
    TF_RGB      = 1 << 4,
    TF_RGB_565  = 1 << 5,
    TF_HAS_TEX  = 1 << 6,
    TF_HAS_FB   = 1 << 7,
};

typedef struct texture texture_t;
struct texture {
    texture_t   *next;      // All the textures are in a global list.
    int         ref;        // For reference copy.
    char        *path;      // Only for image textures.

    int         format;
    GLuint      tex;
    int tex_w, tex_h;       // The actual OpenGL texture size.
    int x, y, w, h;         // Position of the sub texture.
    int flags;
    // This is only used for buffer textures.
    GLuint framebuffer, depth, stencil;
};

texture_t *texture_new_image(const char *path);
texture_t *texture_new_surface(int w, int h, int flags);
texture_t *texture_new_buffer(int w, int h, int flags);
void texture_get_data(const texture_t *tex, int w, int h, int bpp,
                      uint8_t *buf);
void texture_save_to_file(const texture_t *tex, const char *path);

texture_t *texture_copy(texture_t *tex);
void texture_delete(texture_t *tex);
// #############################


// #### Action #################

// We support some basic reflexion of functions.  We do this by registering the
// functions with the ACTION_REGISTER macro.  Once a function has been
// registered, it is possible to query it (action_get) and call it
// (action_exec).  There is some basic support for default and named arguments.
// Check the end of image.c to see some examples.  The idea is that this will
// make it much easier to add meta information to functions, like
// documentation, shortcuts.  Also in theory this should allow to add a
// scripting engine on top of goxel quite easily.

// XXX: this is still pretty experimental.  This might change in the future.

// For reflexion, we need to keep an id for all the types we can pass to
// actions.
enum {
    TYPE_VOID,
    TYPE_INT,
    TYPE_STRING,
    TYPE_GOXEL,
    TYPE_LAYER,
    TYPE_IMAGE,
    TYPE_FILE_PATH,
    TYPE_BOX,
};

// Structure used both to define an action argument signature (name, type),
// or an action call argument value (name, value).  In that case the type
// can be inferred from the action signature.
typedef struct {
    const char  *name;
    union {
        long        type;
        long        value;
        const char  *s;
    };
} arg_t;

#define ARG(n, v) {n, {(long)(v)}}
#define ARGS(...) (const arg_t[]){__VA_ARGS__, ARG(0, 0)}

// Represent a function signature with return type and arguments.
typedef struct {
    int         ret;
    int         nb_args;
    const arg_t *args;      // Terminated by a argument of type VOID
} action_sig_t;

// Convenience macro to create a function signature:
// SIG(ret_type, ARG(arg1_name, arg1_type), ARG(arg2_name, arg2_type), ...)
#define SIG(ret_, ...) { \
        ret_, \
        ARRAY_SIZE(((arg_t[]){__VA_ARGS__})), \
        (const arg_t[]){__VA_ARGS__, ARG(0, 0)} \
    }

enum {
    ACTION_NO_CHANGE    = 1 << 0,  // The action does not touch the image.
};

// Represent an action.
typedef struct action action_t;
struct action {
    const char      *id;    // Globally unique id.
    const char      *help;  // Help text.
    void            *func;  // Pointer to the function to call.
    action_sig_t    sig;    // Signature of the function.
    int             flags;
};

void action_register(const action_t *action);
const action_t *action_get(const char *id);
void *action_exec(const action_t *action, const arg_t *args);

// Convenience macro to call action_exec directly from an id and a list of
// arguments.
// I have to add a ARG(0, 0) at the beginning of the arg list so that the
// macro works even with no action arguments.  Maybe I should add a nb_args
// argument to action_exec to prevent that.
#define action_exec2(id, ...) ({ \
        const arg_t args_[] = {ARG(0, 0), ##__VA_ARGS__, ARG(0, 0)}; \
        action_exec(action_get(id), args_ + 1); \
    })



// Convenience macro to register an action from anywere in a c file.
#define ACTION_REGISTER(id_, ...) \
    static const action_t action_##id_ = {.id = #id_, __VA_ARGS__}; \
    static void register_action_##id_() __attribute__((constructor)); \
    static void register_action_##id_() { \
        action_register(&action_##id_); \
    }

// #############################

// #### Tool/Operation/Painter #
enum {
    OP_NULL,
    OP_ADD,
    OP_SUB,
    OP_PAINT,
    OP_INTERSECT,
};

enum {
    TOOL_NONE = 0,
    TOOL_BRUSH,
    TOOL_SHAPE,
    TOOL_LASER,
    TOOL_SET_PLANE,
    TOOL_MOVE,
    TOOL_PICK_COLOR,
    TOOL_SELECTION,
    TOOL_PROCEDURAL,
};

typedef struct shape {
    const char *id;
    float (*func)(const vec3_t *p, const vec3_t *s, float smoothness);
} shape_t;

void shapes_init(void);
extern shape_t shape_sphere;
extern shape_t shape_cube;
extern shape_t shape_cylinder;


// The painting context, including the tool, brush, operation, radius,
// color, etc...
typedef struct painter {
    int             op;
    const shape_t   *shape;
    uvec4b_t        color;
    float           smoothness;
} painter_t;

// #### Block ##################
// The block size can only be 16.
#define BLOCK_SIZE 16
#define VOXEL_TEXTURE_SIZE 8
// Number of sub position per voxel in the marching
// cube rendering.
#define MC_VOXEL_SUB_POS 8

// Structure used for the OpenGL array data of blocks.
// XXX: we can probably make it smaller.
typedef struct voxel_vertex
{
    vec3b_t  pos        __attribute__((aligned(4)));
    vec3b_t  normal     __attribute__((aligned(4)));
    uvec4b_t color      __attribute__((aligned(4)));
    uvec2b_t pos_data   __attribute__((aligned(4)));
    uvec2b_t uv         __attribute__((aligned(4)));
    uvec2b_t bshadow_uv __attribute__((aligned(4)));
    uvec2b_t bump_uv    __attribute__((aligned(4)));
} voxel_vertex_t;

// We use copy on write for the block data, so that it is cheap to copy
// blocks.
typedef struct block_data block_data_t;
struct block_data
{
    int         ref;
    int         id;
    uvec4b_t    voxels[BLOCK_SIZE * BLOCK_SIZE * BLOCK_SIZE]; // RGBA voxels.
};

typedef struct block block_t;
struct block
{
    UT_hash_handle  hh;     // The hash table of pos -> blocks in a mesh.
    block_data_t    *data;
    vec3_t          pos;
    int             id;
};
block_t *block_new(const vec3_t *pos, block_data_t *data);
void block_delete(block_t *block);
block_t *block_copy(const block_t *other);
box_t block_get_box(const block_t *block, bool exact);
void block_fill(block_t *block,
                uvec4b_t (*get_color)(const vec3_t *pos, void *user_data),
                void *user_data);
int block_generate_vertices(const block_data_t *data, int effects,
                            voxel_vertex_t *out);
void block_op(block_t *block, painter_t *painter, const box_t *box);
bool block_is_empty(const block_t *block, bool fast);
void block_merge(block_t *block, const block_t *other);
uvec4b_t block_get_at(const block_t *block, const vec3_t *pos);
void block_set_at(block_t *block, const vec3_t *pos, uvec4b_t v);

// XXX: I think we should clean up this one.
void block_blit(block_t *block, uvec4b_t *data,
                int x, int y, int z, int w, int h, int d);
void block_shift_alpha(block_t *block, int v);
// #############################



// #### Mesh ###################
typedef struct mesh mesh_t;
struct mesh
{
    block_t *blocks;
    int next_block_id;
    int *ref;   // Used to implement copy on write of the blocks.
};
mesh_t *mesh_new(void);
void mesh_clear(mesh_t *mesh);
void mesh_delete(mesh_t *mesh);
mesh_t *mesh_copy(const mesh_t *mesh);
void mesh_set(mesh_t **mesh, const mesh_t *other);
box_t mesh_get_box(const mesh_t *mesh, bool exact);
void mesh_fill(mesh_t *mesh,
               uvec4b_t (*get_color)(const vec3_t *pos, void *user_data),
               void *user_data);
void mesh_op(mesh_t *mesh, painter_t *painter, const box_t *box);
void mesh_merge(mesh_t *mesh, const mesh_t *other);
block_t *mesh_add_block(mesh_t *mesh, block_data_t *data, const vec3_t *pos);
void mesh_move(mesh_t *mesh, const mat4_t *mat);
uvec4b_t mesh_get_at(const mesh_t *mesh, const vec3_t *pos);
void mesh_set_at(mesh_t *mesh, const vec3_t *pos, uvec4b_t v);
void mesh_remove_empty_blocks(mesh_t *mesh);

// XXX: clean up this.  We should use a struct to represent a data cube.
void mesh_blit(mesh_t *mesh, uvec4b_t *data,
               int x, int y, int z,
               int w, int h, int d);
void mesh_shift_alpha(mesh_t *mesh, int v);

#define MESH_ITER_BLOCKS(m, b) for (b = m->blocks; b; b = b->hh.next)

// Convenience macro to iter all the voxels of a mesh.
// Given:
//    m         The mesh pointer.
//    b         A block pointer.
//    x, y, z   integer, set to the position of the voxel inside the block.
//    v         uvec4b_t, set to the color of the voxel.
#define MESH_ITER_VOXELS(m, b, x, y, z, v) \
    MESH_ITER_BLOCKS(m, b) \
        for (z = 1; z < BLOCK_SIZE - 1; z++) \
        for (y = 1; y < BLOCK_SIZE - 1; y++) \
        for (x = 1; x < BLOCK_SIZE - 1; x++) \
            if ((v = block->data->voxels[ \
                    x + y * BLOCK_SIZE + z * BLOCK_SIZE * BLOCK_SIZE]).a)

// #############################



// #### Renderer ###############

enum {
    EFFECT_RENDER_POS       = 1 << 1,
    EFFECT_SMOOTH           = 1 << 2,
    EFFECT_BORDERS          = 1 << 3,
    EFFECT_BORDERS_ALL      = 1 << 4,
    EFFECT_SEMI_TRANSPARENT = 1 << 5,
    EFFECT_SEE_BACK         = 1 << 6,
    EFFECT_MARCHING_CUBES   = 1 << 7,
    EFFECT_SHADOW_MAP       = 1 << 8,
};

typedef struct {
    float ambient;
    float diffuse;
    float specular;
    float shininess;
    float smoothness;
    float shadow;
    int   effects;
    float border_shadow;
} render_settings_t;

typedef struct renderer renderer_t;
typedef struct render_item_t render_item_t;
struct renderer
{
    mat4_t view_mat;
    mat4_t proj_mat;
    int    fbo;     // The renderer target framebuffer.

    struct {
        float  pitch;
        float  yaw;
        bool   fixed;       // If set, then the light moves with the view.
        float  intensity;
    } light;

    render_settings_t settings;

    render_item_t    *items;
};

void render_init(void);
void render_deinit(void);
void render_mesh(renderer_t *rend, const mesh_t *mesh, int effects);
void render_plane(renderer_t *rend, const plane_t *plane,
                  const uvec4b_t *color);
void render_line(renderer_t *rend, const vec3_t *a, const vec3_t *b,
                 const uvec4b_t *color);
void render_box(renderer_t *rend, const box_t *box, bool solid,
                const uvec4b_t *color, int strip);
void render_sphere(renderer_t *rend, const mat4_t *mat);
void render_img(renderer_t *rend, texture_t *tex, const mat4_t *mat);
void render_rect(renderer_t *rend, const plane_t *plane, int strip);
// Flushes all the queued render items.  Actually calls opengl.
//  rect: the viewport rect (passed to glViewport).
//  clear_color: clear the screen with this first.
void render_render(renderer_t *rend, const int rect[4],
                   const vec4_t *clear_color);
int render_get_default_settings(int i, char **name, render_settings_t *out);
// Compute the light direction in the model coordinates (toward the light)
vec3_t render_get_light_dir(const renderer_t *rend);

// #############################




// #### Model3d ################

typedef struct {
     vec3_t   pos       __attribute__((aligned(4)));
     vec3_t   normal    __attribute__((aligned(4)));
     uvec4b_t color     __attribute__((aligned(4)));
     vec2_t   uv        __attribute__((aligned(4)));
} model_vertex_t;

typedef struct {
    int              nb_vertices;
    model_vertex_t   *vertices;
    bool             solid;
    bool             cull;

    // Rendering buffers.
    // XXX: move this into the renderer, like for block_t
    GLuint  vertex_buffer;
    int     nb_lines;
    bool    dirty;
} model3d_t;

void model3d_init(void);
model3d_t *model3d_cube(void);
model3d_t *model3d_wire_cube(void);
model3d_t *model3d_sphere(int slices, int stacks);
model3d_t *model3d_grid(int nx, int ny);
model3d_t *model3d_line(void);
model3d_t *model3d_rect(void);
model3d_t *model3d_wire_rect(void);
void model3d_render(model3d_t *model3d,
                    const mat4_t *model, const mat4_t *proj,
                    const uvec4b_t *color,
                    const texture_t *tex,
                    int   strip, // 0: no, 1: fixed, 2: moving.
                    float fade, const vec3_t *fade_center);


// #### Palette ################

typedef struct {
    uvec4b_t color;
    char     name[32];
} palette_entry_t;

typedef struct palette palette_t;
struct palette {
    palette_t *next, *prev; // For the global list of palettes.
    char    name[128];
    int     columns;
    int     size;
    palette_entry_t *entries;
};

// Load all the available palettes into a list.
void palette_load_all(palette_t **list);

// Generate an optimal palette whith a fixed number of colors from a mesh.
void quantization_gen_palette(const mesh_t *mesh, int nb, uvec4b_t *palette);

// #############################


// #### Goxel : core object ####

// Key id, same as GLFW for convenience.
enum {
    KEY_ESCAPE      = 256,
    KEY_ENTER       = 257,
    KEY_TAB         = 258,
    KEY_BACKSPACE   = 259,
    KEY_DELETE      = 261,
    KEY_RIGHT       = 262,
    KEY_LEFT        = 263,
    KEY_DOWN        = 264,
    KEY_UP          = 265,
    KEY_PAGE_UP     = 266,
    KEY_PAGE_DOWN   = 267,
    KEY_HOME        = 268,
    KEY_END         = 269,
    KEY_SHIFT       = 340,
    KEY_CONTROL     = 341,
};

// Flags to set where the mouse snap.
enum {
    SNAP_MESH           = 1 << 0,
    SNAP_PLANE          = 1 << 1,
    SNAP_SELECTION_IN   = 1 << 2,
    SNAP_SELECTION_OUT  = 1 << 3,
};

typedef struct inputs
{
    int         window_size[2];
    bool        keys[512]; // Table of all the pressed keys.
    uint32_t    chars[16];
    vec2_t      mouse_pos;
    bool        mouse_down[3];
    float       mouse_wheel;
} inputs_t;

typedef struct history history_t;

typedef struct layer layer_t;
struct layer {
    layer_t     *next, *prev;
    mesh_t      *mesh;
    bool        visible;
    char        name[128];  // 127 chars max.
    // mat and image can be used to render a 2d image on top of the layer.
    // This is convenient when want to draw something using a picture model.
    mat4_t      mat;
    texture_t   *image;
};

typedef struct image image_t;
struct image {
    layer_t *layers;
    layer_t *active_layer;

    // For saving.
    char    *path;
    int     export_width;
    int     export_height;

    image_t *history;
    image_t *history_next, *history_prev, *history_current;
};

image_t *image_new(void);
image_t *image_copy(image_t *img);
void image_delete(image_t *img);
layer_t *image_add_layer(image_t *img);
void image_delete_layer(image_t *img, layer_t *layer);
void image_move_layer(image_t *img, layer_t *layer, int d);
layer_t *image_duplicate_layer(image_t *img, layer_t *layer);
void image_merge_visible_layers(image_t *img);
void image_history_push(image_t *img);
void image_undo(image_t *img);
void image_redo(image_t *img);

// ##### Procedural rendering ########################

// The possible states of the procedural program.
enum {
    PROC_INIT,
    PROC_PARSE_ERROR,
    PROC_READY,
    PROC_RUNNING,
    PROC_DONE,
};

typedef struct proc {
    struct proc_node *prog; // AST of the program.
    struct proc_ctx  *ctxs; // Rendering stack during execution.
    int              state;
    int              frame; // Rendering frame.
    bool             in_frame; // Set if the current frame is not finished.
    struct {
        char         *str;  // Set in case of parsing or execution error.
        int          line;
    } error;
} gox_proc_t;

int proc_parse(const char *txt, gox_proc_t *proc);
int proc_start(gox_proc_t *proc, const box_t *box);
int proc_stop(gox_proc_t *proc);
int proc_iter(gox_proc_t *proc);

// Get the list of programs saved in data/procs.
int proc_list_examples(void (*f)(int index,
                                 const char *name, const char *code));

// #############################

typedef struct camera
{
    bool   ortho; // Set to true for orthographic projection.
    float  dist;
    quat_t rot;
    vec3_t ofs;
    float  fovy;
    float  aspect;

    // If set, we smoothly update the offset to reach target.
    bool   move_to_target;
    vec3_t target;

    // Auto computed from other values:
    mat4_t view_mat;    // Model to view transformation.
    mat4_t proj_mat;    // Proj transform from camera coordinates.
} camera_t;

void camera_update(camera_t *camera);

// Get the raytracing ray of the camera at a given screen position.
// win:     pixel position in screen coordinates.
// view:    viewport rect: [min_x, min_y, max_x, max_y].
// o:       output ray origin.
// d:       output ray direction.
void camera_get_ray(const camera_t *camera, const vec2_t *win,
                    const vec4_t *view, vec3_t *o, vec3_t *d);

typedef struct goxel
{
    vec2i_t    screen_size;
    image_t    *image;

    mesh_t     *layers_mesh; // All the layers combined.
    mesh_t     *pick_mesh;

    history_t  *history;     // Undo/redo history.
    int        snap;
    float      snap_offset;  // Only for brush tool.

    plane_t    plane;         // The snapping plane.
    bool       plane_hidden;  // Set to true to hide the plane.
    bool       show_export_viewport;

    camera_t   camera;

    uvec4b_t   back_color;
    uvec4b_t   grid_color;

    texture_t  *pick_fbo;
    painter_t  painter;
    renderer_t rend;

    int        tool;
    // Used when we change the effective tool with ctrl.
    int        prev_tool;
    float      tool_radius;

    // Some state for the tool iter functions.
    // XXX: move this into tool.c
    int        tool_state;
    int        tool_t;
    int        tool_snape_face;
    mesh_t     *tool_origin_mesh;
    // Structure used to skip rendering when don't move the mouse.
    struct     {
        vec3_t     pos;
        bool       pressed;
        int        op;
    }          tool_last_op;
    vec3_t     tool_start_pos;
    plane_t    tool_plane;
    bool       tool_shape_two_steps; // Param of the shape tool.

    box_t      selection;   // The selection box.

    struct {
        quat_t rotation;
        vec2_t pos;
        vec3_t camera_ofs;
    } move_origin;

    bool       painting;    // Set to true when we are in a painting operation.
    bool       moving;      // Set to true while in a movement operation.
    gox_proc_t proc;        // The current procedural rendering (if any).

    palette_t  *palettes;   // The list of all the palettes
    palette_t  *palette;    // The current color palette
    char       *help_text;  // Seen in the bottom of the screen.
    char       *hint_text;  // Seen in the bottom of the screen.

    int        frame_count;       // Global frames counter.
    int64_t    frame_clock;       // Clock time at beginning of the frame.
    int        block_next_id;

    int        block_count; // Counter for the number of block data.
} goxel_t;
goxel_t *goxel(void);
void goxel_init(goxel_t *goxel);
void goxel_release(goxel_t *goxel);
void goxel_iter(goxel_t *goxel, inputs_t *inputs);
void goxel_render(goxel_t *goxel);
void goxel_render_view(goxel_t *goxel, const vec4_t *rect);
// Called by the gui when the mouse hover a 3D view.
// XXX: change the name since we also call it when the mouse get out of
// the view.
void goxel_mouse_in_view(goxel_t *goxel, const vec2_t *view_size,
                         const inputs_t *inputs, bool inside);
int goxel_unproject(goxel_t *goxel, const vec2_t *view_size,
                    const vec2_t *pos, vec3_t *out, vec3_t *normal);
bool goxel_unproject_on_mesh(goxel_t *goxel, const vec2_t *view_size,
                     const vec2_t *pos, mesh_t *mesh,
                     vec3_t *out, vec3_t *normal);
bool goxel_unproject_on_plane(goxel_t *goxel, const vec2_t *view_size,
                     const vec2_t *pos, const plane_t *plane,
                     vec3_t *out, vec3_t *normal);
bool goxel_unproject_on_box(goxel_t *goxel, const vec2_t *view_size,
                     const vec2_t *pos, const box_t *box, bool inside,
                     vec3_t *out, vec3_t *normal, int *face);
void goxel_update_meshes(goxel_t *goxel, bool pick);

void goxel_set_help_text(goxel_t *goxel, const char *msg, ...);
void goxel_set_hint_text(goxel_t *goxel, const char *msg, ...);

// XXX: use actions for all that!
void goxel_undo(goxel_t *goxel);
void goxel_redo(goxel_t *goxel);
void goxel_import_image_plane(goxel_t *goxel, const char *path);
// #############################

void save_to_file(goxel_t *goxel, const char *path);
void load_from_file(goxel_t *goxel, const char *path);


int tool_iter(goxel_t *goxel, int tool, const inputs_t *inputs, int state,
              const vec2_t *view_size, bool inside);
void tool_cancel(goxel_t *goxel, int tool, int state);

// #### Colors functions #######
uvec3b_t hsl_to_rgb(uvec3b_t hsl);
uvec3b_t rgb_to_hsl(uvec3b_t rgb);

// #### Gui ####################

#define GUI_DEFAULT_ITEM_WIDTH 75

void gui_init(void);
void gui_release(void);
void gui_iter(goxel_t *goxel, const inputs_t *inputs);
void gui_render(void);

// #############################

void wavefront_export(const mesh_t *mesh, const char *path);
void ply_export(const mesh_t *mesh, const char *path);


// #### DICOM files support ####

typedef struct {
    int     instance_number;
    float   slice_location;
    int     samples_per_pixel;
    int     rows;
    int     columns;
    int     bits_allocated;
    int     bits_stored;
    int     high_bit;

    int     data_size;
    char    *path;      // If you set it, you have to remember to free it.
} dicom_t;

void dicom_load(const char *path, dicom_t *dicom,
                char *out_buffer, int buffer_size);
void dicom_import(const char *dir);


// #############################

void qubicle_import(const char *path);
void qubicle_export(const mesh_t *mesh, const char *path);

void vox_import(const char *path);

// #### Profiler ###############

typedef struct profiler_block profiler_block_t;
struct profiler_block
{
    const char          *name;
    profiler_block_t    *next;   // All the blocks are put in a list.
    profiler_block_t    *parent; // The block that called this block.
    int                 depth;   // How many time are we inside this block.
    int                 count;

    // In nanoseconds
    int64_t             tot_time;
    int64_t             self_time;
    int64_t             enter_time;
};
void profiler_start(void);
void profiler_stop(void);
void profiler_tick(void);
profiler_block_t *profiler_get_blocks();

void profiler_enter_(profiler_block_t *block);
void profiler_exit_(profiler_block_t *block);
static inline void profiler_cleanup_(profiler_block_t **p)
{
    profiler_exit_(*p);
}

#ifndef PROFILER
    #define PROFILER DEBUG
#endif
#if PROFILER
    #define PROFILED2(name_) \
        static profiler_block_t block_ = {name_}; \
        profiler_enter_(&block_); \
        profiler_block_t *block_ref_ \
                __attribute__((cleanup(profiler_cleanup_))); \
        block_ref_ = &block_;
#else
    #define PROFILED2(name_)
#endif
#define PROFILED PROFILED2(__func__)

// ##### Assets manager ########################
// All the assets are saved in binary directly in the code, using
// tool/create_assets.py.

const void *assets_get(const char *url, int *size);

// List all the assets in a given asset dir.
// Return the number of assets.
// If f returns not 0, the asset is skipped.
int assets_list(const char *url, void *user,
                int (*f)(int i, const char *path, void *user));

<<<<<<< HEAD
// ############################################
void export_as_png(goxel_t *goxel, const char *path);
void export_as_txt(goxel_t *goxel, const char *path);
=======
// Basic mustache templates support
// Check povray.c for an example of usage.

typedef struct mustache mustache_t;
mustache_t *mustache_root(void);
mustache_t *mustache_add_dict(mustache_t *m, const char *key);
mustache_t *mustache_add_list(mustache_t *m, const char *key);
void mustache_add_str(mustache_t *m, const char *key, const char *fmt, ...);
int mustache_render(const mustache_t *m, const char *templ, char *out);
void mustache_free(mustache_t *m);
>>>>>>> 9e8fba26

#endif // GOXEL_H<|MERGE_RESOLUTION|>--- conflicted
+++ resolved
@@ -1076,11 +1076,6 @@
 int assets_list(const char *url, void *user,
                 int (*f)(int i, const char *path, void *user));
 
-<<<<<<< HEAD
-// ############################################
-void export_as_png(goxel_t *goxel, const char *path);
-void export_as_txt(goxel_t *goxel, const char *path);
-=======
 // Basic mustache templates support
 // Check povray.c for an example of usage.
 
@@ -1091,6 +1086,8 @@
 void mustache_add_str(mustache_t *m, const char *key, const char *fmt, ...);
 int mustache_render(const mustache_t *m, const char *templ, char *out);
 void mustache_free(mustache_t *m);
->>>>>>> 9e8fba26
+// ############################################
+void export_as_png(goxel_t *goxel, const char *path);
+void export_as_txt(goxel_t *goxel, const char *path);
 
 #endif // GOXEL_H