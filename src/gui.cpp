/* Goxel 3D voxels editor
 *
 * copyright (c) 2015 Guillaume Chereau <guillaume@noctua-software.com>
 *
 * Goxel is free software: you can redistribute it and/or modify it under the
 * terms of the GNU General Public License as published by the Free Software
 * Foundation, either version 3 of the License, or (at your option) any later
 * version.

 * Goxel is distributed in the hope that it will be useful, but WITHOUT ANY
 * WARRANTY; without even the implied warranty of MERCHANTABILITY or FITNESS
 * FOR A PARTICULAR PURPOSE.  See the GNU General Public License for more
 * details.

 * You should have received a copy of the GNU General Public License along with
 * goxel.  If not, see <http://www.gnu.org/licenses/>.
 */

extern "C" {
#include "goxel.h"
}

#include "imgui.h"

static inline ImVec4 IMHEXCOLOR(uint32_t v)
{
    uvec4b_t c = HEXCOLOR(v);
    return ImVec4(c.r / 255.0, c.g / 255.0, c.b / 255.0, c.a / 255.0);
}

namespace ImGui {
    bool GoxSelectable(const char *name, bool *v, int tex = 0, int icon = 0,
                       const char *tooltip = NULL, ImVec2 size = ImVec2(0, 0));
    bool GoxColorEdit(const char *name, uvec4b_t *color);
    bool GoxPaletteEntry(const uvec4b_t *color, uvec4b_t *target);
    bool GoxIsCharPressed(int c);
    bool GoxCollapsingHeader(const char *label, const char *str_id = NULL,
                             bool display_frame = true,
                             bool default_open = false);
    bool GoxAction(const char *id, const char *label, float size,
                   const char *sig, ...);

    bool GoxCheckbox(const char *id, const char *label);
    bool GoxMenuItem(const char *id, const char *label);
    bool GoxInputAngle(const char *id, float *v, int vmin, int vmax);
    bool GoxTab(const char *label, bool *v);
    bool GoxInputInt(const char *label, int *v, int step = 1,
                     int minv = 0, int maxv = 0);
    bool GoxInputFloat(const char *label, float *v, float step = 0.1,
                       float minv = 0.0, float maxv = 1.0,
                       const char *format = "%.1f");

    void GoxGroupBegin(void);
    void GoxGroupEnd(void);
};

static texture_t *g_tex_icons = NULL;

// All the icons positions inside icon.png (as Y*8 + X).
enum {
    ICON_TOOL_BRUSH = 0,
    ICON_TOOL_SHAPE = 1,
    ICON_TOOL_LASER = 2,
    ICON_TOOL_PLANE = 3,
    ICON_TOOL_MOVE = 4,
    ICON_TOOL_PICK = 5,
    ICON_TOOL_SELECTION = 6,
    ICON_TOOL_PROCEDURAL = 7,

    ICON_MODE_ADD = 8,
    ICON_MODE_SUB = 9,
    ICON_MODE_PAINT = 10,

    ICON_SHAPE_SPHERE = 16,
    ICON_SHAPE_CUBE = 17,
    ICON_SHAPE_CYLINDER = 18,
};

static const int MiB = 1 << 20;

static ImVec4 uvec4b_to_imvec4(uvec4b_t v)
{
    return ImVec4(v.x / 255., v.y / 255., v.z / 255., v.w / 255);
}

static const char *VSHADER =
    "                                                               \n"
    "attribute vec3 a_pos;                                          \n"
    "attribute vec2 a_tex_pos;                                      \n"
    "attribute vec4 a_color;                                        \n"
    "                                                               \n"
    "uniform mat4 u_proj_mat;                                       \n"
    "                                                               \n"
    "varying vec2 v_tex_pos;                                        \n"
    "varying vec4 v_color;                                          \n"
    "                                                               \n"
    "void main()                                                    \n"
    "{                                                              \n"
    "    gl_Position = u_proj_mat * vec4(a_pos, 1.0);               \n"
    "    v_tex_pos = a_tex_pos;                                     \n"
    "    v_color = a_color;                                         \n"
    "}                                                              \n"
;

static const char *FSHADER =
    "                                                               \n"
    "#ifdef GL_ES                                                   \n"
    "precision mediump float;                                       \n"
    "#endif                                                         \n"
    "                                                               \n"
    "uniform sampler2D u_tex;                                       \n"
    "                                                               \n"
    "varying vec2 v_tex_pos;                                        \n"
    "varying vec4 v_color;                                          \n"
    "                                                               \n"
    "void main()                                                    \n"
    "{                                                              \n"
    "    gl_FragColor = v_color * texture2D(u_tex, v_tex_pos);      \n"
    "}                                                              \n"
;

typedef struct {
    GLuint prog;

    GLuint a_pos_l;
    GLuint a_tex_pos_l;
    GLuint a_color_l;

    GLuint u_tex_l;
    GLuint u_proj_mat_l;
} prog_t;

typedef struct gui_t {
    prog_t  prog;
    GLuint  array_buffer;
    GLuint  index_buffer;

    char prog_path[1024];       // "\0" if no loaded prog.
    char prog_buff[64 * 1024];  // XXX: make it dynamic?
    bool prog_export_animation;
    char prog_export_animation_path[1024];
} gui_t;

static gui_t *gui = NULL;

static void init_prog(prog_t *p)
{
    p->prog = create_program(VSHADER, FSHADER, NULL);
    GL(glUseProgram(p->prog));
#define UNIFORM(x) p->x##_l = glGetUniformLocation(p->prog, #x);
#define ATTRIB(x) p->x##_l = glGetAttribLocation(p->prog, #x)
    UNIFORM(u_proj_mat);
    UNIFORM(u_tex);
    ATTRIB(a_pos);
    ATTRIB(a_tex_pos);
    ATTRIB(a_color);
#undef ATTRIB
#undef UNIFORM
    GL(glUniform1i(p->u_tex_l, 0));
}


static void render_prepare_context(void)
{
    #define OFFSETOF(TYPE, ELEMENT) ((size_t)&(((TYPE *)0)->ELEMENT))
    // Setup render state: alpha-blending enabled, no face culling, no depth testing, scissor enabled
    GL(glEnable(GL_BLEND));
    GL(glBlendEquation(GL_FUNC_ADD));
    GL(glBlendFunc(GL_SRC_ALPHA, GL_ONE_MINUS_SRC_ALPHA));

    GL(glDisable(GL_CULL_FACE));
    GL(glDisable(GL_DEPTH_TEST));
    GL(glEnable(GL_SCISSOR_TEST));
    GL(glActiveTexture(GL_TEXTURE0));

    // Setup orthographic projection matrix
    const float width = ImGui::GetIO().DisplaySize.x;
    const float height = ImGui::GetIO().DisplaySize.y;
    const float ortho_projection[4][4] =
    {
        { 2.0f/width,	0.0f,			0.0f,		0.0f },
        { 0.0f,			2.0f/-height,	0.0f,		0.0f },
        { 0.0f,			0.0f,			-1.0f,		0.0f },
        { -1.0f,		1.0f,			0.0f,		1.0f },
    };
    GL(glUseProgram(gui->prog.prog));
    GL(glUniformMatrix4fv(gui->prog.u_proj_mat_l, 1, 0, &ortho_projection[0][0]));

    GL(glBindBuffer(GL_ARRAY_BUFFER, gui->array_buffer));
    GL(glBindBuffer(GL_ELEMENT_ARRAY_BUFFER, gui->index_buffer));
    // This could probably be done only at init time.
    GL(glEnableVertexAttribArray(gui->prog.a_pos_l));
    GL(glEnableVertexAttribArray(gui->prog.a_tex_pos_l));
    GL(glEnableVertexAttribArray(gui->prog.a_color_l));
    GL(glVertexAttribPointer(gui->prog.a_pos_l, 2, GL_FLOAT, false,
                             sizeof(ImDrawVert),
                             (void*)OFFSETOF(ImDrawVert, pos)));
    GL(glVertexAttribPointer(gui->prog.a_tex_pos_l, 2, GL_FLOAT, false,
                             sizeof(ImDrawVert),
                             (void*)OFFSETOF(ImDrawVert, uv)));
    GL(glVertexAttribPointer(gui->prog.a_color_l, 4, GL_UNSIGNED_BYTE,
                             true, sizeof(ImDrawVert),
                             (void*)OFFSETOF(ImDrawVert, col)));
    #undef OFFSETOF
}

static void ImImpl_RenderDrawLists(ImDrawData* draw_data)
{
    const float height = ImGui::GetIO().DisplaySize.y;
    render_prepare_context();
    for (int n = 0; n < draw_data->CmdListsCount; n++)
    {
        const ImDrawList* cmd_list = draw_data->CmdLists[n];
        const ImDrawIdx* idx_buffer_offset = 0;

        GL(glBufferData(GL_ARRAY_BUFFER,
                    (GLsizeiptr)cmd_list->VtxBuffer.size() * sizeof(ImDrawVert),
                    (GLvoid*)&cmd_list->VtxBuffer.front(), GL_DYNAMIC_DRAW));

        GL(glBufferData(GL_ELEMENT_ARRAY_BUFFER,
                    (GLsizeiptr)cmd_list->IdxBuffer.size() * sizeof(ImDrawIdx),
                    (GLvoid*)&cmd_list->IdxBuffer.front(), GL_DYNAMIC_DRAW));

        for (const ImDrawCmd* pcmd = cmd_list->CmdBuffer.begin(); pcmd != cmd_list->CmdBuffer.end(); pcmd++)
        {
            if (pcmd->UserCallback)
            {
                pcmd->UserCallback(cmd_list, pcmd);
                render_prepare_context(); // Restore context.
            }
            else
            {
                GL(glBindTexture(GL_TEXTURE_2D, (GLuint)(intptr_t)pcmd->TextureId));
                GL(glScissor((int)pcmd->ClipRect.x, (int)(height - pcmd->ClipRect.w),
                             (int)(pcmd->ClipRect.z - pcmd->ClipRect.x),
                             (int)(pcmd->ClipRect.w - pcmd->ClipRect.y)));
                GL(glDrawElements(GL_TRIANGLES, (GLsizei)pcmd->ElemCount,
                                  GL_UNSIGNED_SHORT, idx_buffer_offset));
            }
            idx_buffer_offset += pcmd->ElemCount;
        }
    }
    GL(glDisable(GL_SCISSOR_TEST));
}

static void load_fonts_texture()
{
    ImGuiIO& io = ImGui::GetIO();

    unsigned char* pixels;
    int width, height;
    const void *data;
    int data_size;
    ImFontConfig conf;

    const ImWchar ranges[] = {
        0x0020, 0x00FF, // Basic Latin + Latin Supplement
        0x25A0, 0x25FF, // Geometric shapes
        0
    };
    conf.FontDataOwnedByAtlas = false;

    data = assets_get("asset://data/fonts/DejaVuSans-light.ttf", &data_size);
    assert(data);
    io.Fonts->AddFontFromMemoryTTF((void*)data, data_size, 14, &conf, ranges);
    io.Fonts->GetTexDataAsRGBA32(&pixels, &width, &height);

    GLuint tex_id;
    glGenTextures(1, &tex_id);
    glBindTexture(GL_TEXTURE_2D, tex_id);
    glTexParameteri(GL_TEXTURE_2D, GL_TEXTURE_MIN_FILTER, GL_LINEAR);
    glTexParameteri(GL_TEXTURE_2D, GL_TEXTURE_MAG_FILTER, GL_LINEAR);
    glTexImage2D(GL_TEXTURE_2D, 0, GL_RGBA, width, height, 0,
                 GL_RGBA, GL_UNSIGNED_BYTE, pixels);
    io.Fonts->TexID = (void *)(intptr_t)tex_id;
}

static void init_ImGui()
{
    ImGuiIO& io = ImGui::GetIO();
    io.DeltaTime = 1.0f/60.0f;

    io.KeyMap[ImGuiKey_Tab]         = KEY_TAB;
    io.KeyMap[ImGuiKey_LeftArrow]   = KEY_LEFT;
    io.KeyMap[ImGuiKey_RightArrow]  = KEY_RIGHT;
    io.KeyMap[ImGuiKey_UpArrow]     = KEY_UP;
    io.KeyMap[ImGuiKey_DownArrow]   = KEY_DOWN;
    io.KeyMap[ImGuiKey_PageUp]      = KEY_PAGE_UP;
    io.KeyMap[ImGuiKey_PageDown]    = KEY_PAGE_DOWN;
    io.KeyMap[ImGuiKey_Home]        = KEY_HOME;
    io.KeyMap[ImGuiKey_End]         = KEY_END;
    io.KeyMap[ImGuiKey_Delete]      = KEY_DELETE;
    io.KeyMap[ImGuiKey_Backspace]   = KEY_BACKSPACE;
    io.KeyMap[ImGuiKey_Enter]       = KEY_ENTER;
    io.KeyMap[ImGuiKey_Escape]      = KEY_ESCAPE;
    io.KeyMap[ImGuiKey_A]           = 'A';
    io.KeyMap[ImGuiKey_C]           = 'C';
    io.KeyMap[ImGuiKey_V]           = 'V';
    io.KeyMap[ImGuiKey_X]           = 'X';
    io.KeyMap[ImGuiKey_Y]           = 'Y';
    io.KeyMap[ImGuiKey_Z]           = 'Z';

    if (DEFINED(__linux__)) {
        io.SetClipboardTextFn = sys_set_clipboard_text;
        io.GetClipboardTextFn = sys_get_clipboard_text;
    }

    io.RenderDrawListsFn = ImImpl_RenderDrawLists;
    load_fonts_texture();

    ImGuiStyle& style = ImGui::GetStyle();
    style.FrameRounding = 4;
    style.WindowRounding = 0;
    style.WindowPadding = ImVec2(4, 4);
    style.ItemSpacing = ImVec2(4, 4);
    style.FramePadding = ImVec2(4, 2);

    style.Colors[ImGuiCol_WindowBg] = IMHEXCOLOR(0x607272FF);
    style.Colors[ImGuiCol_PopupBg] = IMHEXCOLOR(0x626262FF);
    style.Colors[ImGuiCol_Header] = style.Colors[ImGuiCol_WindowBg];
    style.Colors[ImGuiCol_Text] = IMHEXCOLOR(0x000000FF);
    style.Colors[ImGuiCol_Button] = IMHEXCOLOR(0xA1A1A1FF);
    style.Colors[ImGuiCol_FrameBg] = IMHEXCOLOR(0xA1A1A1FF);
    style.Colors[ImGuiCol_ButtonActive] = IMHEXCOLOR(0x6666CCFF);
    style.Colors[ImGuiCol_ButtonHovered] = IMHEXCOLOR(0x7777CCFF);
    style.Colors[ImGuiCol_CheckMark] = IMHEXCOLOR(0x00000AA);
    style.Colors[ImGuiCol_ComboBg] = IMHEXCOLOR(0x727272FF);
    style.Colors[ImGuiCol_MenuBarBg] = IMHEXCOLOR(0x607272FF);
}

void gui_init(void)
{
    gui = (gui_t*)calloc(1, sizeof(*gui));
    init_prog(&gui->prog);
    GL(glGenBuffers(1, &gui->array_buffer));
    GL(glGenBuffers(1, &gui->index_buffer));
    init_ImGui();

    g_tex_icons = texture_new_image("asset://data/icons.png");
    GL(glBindTexture(GL_TEXTURE_2D, g_tex_icons->tex));
    GL(glTexParameterf(GL_TEXTURE_2D, GL_TEXTURE_MAG_FILTER, GL_NEAREST));
    GL(glTexParameterf(GL_TEXTURE_2D, GL_TEXTURE_MIN_FILTER, GL_NEAREST));
}

void gui_release(void)
{
    ImGui::Shutdown();
}

// XXX: Move this somewhere else.
void render_axis_arrows(goxel_t *goxel, const vec2_t *view_size)
{
    const vec3_t AXIS[] = {vec3(1, 0, 0), vec3(0, 1, 0), vec3(0, 0, 1)};
    int i;
    const int d = 40;  // Distance to corner of the view.
    vec2_t spos = vec2(d, d);
    vec3_t pos, normal, b;
    uvec4b_t c;
    float s = 1;
    vec4_t view = vec4(0, 0, view_size->x, view_size->y);
    camera_get_ray(&goxel->camera, &spos, &view, &pos, &normal);
    if (goxel->camera.ortho)
        s = goxel->camera.dist / 32;
    else
        vec3_iaddk(&pos, normal, 100);

    for (i = 0; i < 3; i++) {
        b = vec3_addk(pos, AXIS[i], 2.0 * s);
        c = uvec4b(AXIS[i].x * 255, AXIS[i].y * 255, AXIS[i].z * 255, 255);
        render_line(&goxel->rend, &pos, &b, &c);
    }
}

typedef struct view {
    goxel_t *goxel;
    vec4_t  rect;
} view_t;

void render_view(const ImDrawList* parent_list, const ImDrawCmd* cmd)
{
    view_t *view = (view_t*)cmd->UserCallbackData;
    const float width = ImGui::GetIO().DisplaySize.x;
    const float height = ImGui::GetIO().DisplaySize.y;
    int rect[4] = {(int)view->rect.x,
                   (int)(height - view->rect.y - view->rect.w),
                   (int)view->rect.z,
                   (int)view->rect.w};
    vec4_t back_color;
    back_color = uvec4b_to_vec4(view->goxel->back_color);

    goxel_render_view(view->goxel, &view->rect);
    render_render(&view->goxel->rend, rect, &back_color);
    GL(glViewport(0, 0, width, height));
}

// XXX: better replace this by something more automatic.
static void auto_grid(int nb, int i, int col)
{
    if ((i + 1) % col != 0) ImGui::SameLine();
}

static void mode_panel(goxel_t *goxel)
{
    int i;
    bool v;
    struct {
        int        mode;
        const char *name;
        int        icon;
    } values[] = {
        {MODE_ADD,    "Add",  ICON_MODE_ADD},
        {MODE_SUB,    "Sub",  ICON_MODE_SUB},
        {MODE_PAINT,  "Paint", ICON_MODE_PAINT},
    };
    ImGui::Text("Mode");

    ImGui::GoxGroupBegin();
    for (i = 0; i < (int)ARRAY_SIZE(values); i++) {
        v = goxel->painter.mode == values[i].mode;
        if (ImGui::GoxSelectable(values[i].name, &v,
                                 g_tex_icons->tex, values[i].icon)) {
            goxel->painter.mode = values[i].mode;
        }
        auto_grid(ARRAY_SIZE(values), i, 4);
    }
    ImGui::GoxGroupEnd();
}

static void shapes_panel(goxel_t *goxel);
static void tool_options_panel(goxel_t *goxel)
{
    int i;
    float w, v;
    bool s;
    const char *snap[] = {
        "Mesh",
        "Plane",
        "Sel In",
        "Sel Out",
    };
    ImVec4 color;
    layer_t *layer;
    mat4_t mat;
    if (IS_IN(goxel->tool, TOOL_BRUSH, TOOL_LASER)) {
        i = goxel->tool_radius * 2;
        if (ImGui::GoxInputInt("Size", &i, 1, 1, 128)) {
            i = clamp(i, 1, 128);
            goxel->tool_radius = i / 2.0;
        }
    }
    if (IS_IN(goxel->tool, TOOL_BRUSH, TOOL_LASER, TOOL_SHAPE)) {
        s = goxel->painter.smoothness;
        if (ImGui::Checkbox("Antialiased", &s)) {
            goxel->painter.smoothness = s ? 1 : 0;
        }
    }
    if (goxel->tool == TOOL_SHAPE) {
        ImGui::Checkbox("Two steps", &goxel->tool_shape_two_steps);
        if (ImGui::IsItemHovered())
            ImGui::SetTooltip("Second click set the height");
    }
    if (IS_IN(goxel->tool, TOOL_BRUSH, TOOL_SHAPE)) {
        ImGui::Text("Snap on");

        w = ImGui::GetContentRegionAvailWidth() / 2.0 - 1;

        ImGui::GoxGroupBegin();
        for (i = 0; i < (int)ARRAY_SIZE(snap); i++) {
            s = goxel->snap & (1 << i);
            if (ImGui::GoxSelectable(snap[i], &s, 0, 0, NULL, ImVec2(w, 18))) {
                goxel->snap = s ? goxel->snap | (1 << i) :
                                  goxel->snap & ~(1 << i);
            }
            auto_grid(ARRAY_SIZE(snap), i, 2);
        }
        v = goxel->snap_offset;
        if (ImGui::GoxInputFloat("Offset", &v, 0.1, -1, +1, "%.1f"))
            goxel->snap_offset = clamp(v, -1, +1);
        ImGui::GoxGroupEnd();
    }

    if (IS_IN(goxel->tool, TOOL_BRUSH, TOOL_SHAPE)) {
        mode_panel(goxel);
        shapes_panel(goxel);
    }
    if (IS_IN(goxel->tool, TOOL_BRUSH, TOOL_SHAPE, TOOL_PICK_COLOR)) {
        ImGui::Text("Color");
        color = uvec4b_to_imvec4(goxel->painter.color);
        ImGui::ColorButton(color);
        if (ImGui::BeginPopupContextItem("color context menu", 0)) {
            ImGui::GoxColorEdit("##edit", &goxel->painter.color);
            if (ImGui::Button("Close"))
                ImGui::CloseCurrentPopup();
            ImGui::EndPopup();
        }
    }
    if (goxel->tool == TOOL_SHAPE) {
        ImGui::GoxAction("fill_selection", "Fill selection", 1.0, "");
    }
    if (goxel->tool == TOOL_SET_PLANE) {
        ImGui::GoxGroupBegin();
        i = 0;
        if (ImGui::GoxInputInt("Move", &i))
            mat4_itranslate(&goxel->plane.mat, 0, 0, -i);
        i = 0;
        if (ImGui::GoxInputInt("Rot X", &i))
            mat4_irotate(&goxel->plane.mat, i * M_PI / 2, 1, 0, 0);
        i = 0;
        if (ImGui::GoxInputInt("Rot Y", &i))
            mat4_irotate(&goxel->plane.mat, i * M_PI / 2, 0, 1, 0);
        ImGui::GoxGroupEnd();
    }
    if (goxel->tool == TOOL_MOVE) {
        ImGuiInputTextFlags flags = ImGuiInputTextFlags_EnterReturnsTrue;
        mat = mat4_identity;
        layer = goxel->image->active_layer;
        ImGui::GoxGroupBegin();
        i = 0;
        if (ImGui::GoxInputInt("Move X", &i))
            mat4_itranslate(&mat, i, 0, 0);
        i = 0;
        if (ImGui::GoxInputInt("Move Y", &i, 1, -1, flags))
            mat4_itranslate(&mat, 0, i, 0);
        i = 0;
        if (ImGui::GoxInputInt("Move Z", &i, 1, -1, flags))
            mat4_itranslate(&mat, 0, 0, i);
        ImGui::GoxGroupEnd();
        ImGui::GoxGroupBegin();
        i = 0;
        if (ImGui::GoxInputInt("Rot X", &i, 1, -1, flags))
            mat4_irotate(&mat, i * M_PI / 2, 1, 0, 0);
        i = 0;
        if (ImGui::GoxInputInt("Rot Y", &i, 1, -1, flags))
            mat4_irotate(&mat, i * M_PI / 2, 0, 1, 0);
        i = 0;
        if (ImGui::GoxInputInt("Rot Z", &i, 1, -1, flags))
            mat4_irotate(&mat, i * M_PI / 2, 0, 0, 1);
        ImGui::GoxGroupEnd();
        if (layer->image && ImGui::InputInt("Scale", &i)) {
            v = pow(2, i);
            mat4_iscale(&mat, v, v, v);
        }
        if (memcmp(&mat, &mat4_identity, sizeof(mat))) {
            image_history_push(goxel->image);
            mesh_move(layer->mesh, &mat);
            layer->mat = mat4_mul(mat, layer->mat);
            goxel_update_meshes(goxel, -1);
        }
    }
    if (goxel->tool == TOOL_SELECTION) {
        ImGui::GoxAction("clear_selection", "Clear selection", 1.0, "");
        ImGui::GoxAction("cut_as_new_layer", "Cut as new layer", 1.0, "");
    }
}

static void shapes_panel(goxel_t *goxel)
{
    struct {
        const char  *name;
        shape_t     *shape;
        int         icon;
    } shapes[] = {
        {"Sphere", &shape_sphere, ICON_SHAPE_SPHERE},
        {"Cube", &shape_cube, ICON_SHAPE_CUBE},
        {"Cylinder", &shape_cylinder, ICON_SHAPE_CYLINDER},
    };
    int i;
    bool v;
    ImGui::Text("Shape");
    ImGui::PushID("shapes");

    ImGui::GoxGroupBegin();
    for (i = 0; i < (int)ARRAY_SIZE(shapes); i++) {
        v = goxel->painter.shape == shapes[i].shape;
        if (ImGui::GoxSelectable(shapes[i].name, &v, g_tex_icons->tex,
                                 shapes[i].icon)) {
            goxel->painter.shape = shapes[i].shape;
        }
        auto_grid(ARRAY_SIZE(shapes), i, 4);
    }
    ImGui::GoxGroupEnd();
    ImGui::PopID();
}

static void procedural_panel(goxel_t *goxel)
{
    static char **progs = NULL;
    static char **names = NULL;
    static int nb_progs = 0;
    static bool first_time = true;
    int i;
    static int current = -1;
    gox_proc_t *proc = &goxel->proc;
    bool enabled;
    static bool auto_run;
    static int timer = 0;

    ImGuiStyle& style = ImGui::GetStyle();

    if (first_time) {
        first_time = false;
        strcpy(gui->prog_buff, "shape main {\n    cube[s 3]\n}");
        for (i = 0; i < nb_progs; i++) {free(progs[i]); free(names[i]);}
        free(progs);
        free(names);
        nb_progs = proc_list_examples(NULL);
        progs = (char**)calloc(nb_progs, sizeof(*progs));
        names = (char**)calloc(nb_progs, sizeof(*names));
        proc_list_examples(
                [](int i, const char *name, const char *code){
                    progs[i] = strdup(code);
                    names[i] = strdup(name);
                });
        proc_parse(gui->prog_buff, proc);
    }

    if (ImGui::InputTextMultiline("", gui->prog_buff,
                                  ARRAY_SIZE(gui->prog_buff),
                                  ImVec2(-1, 400))) {
        timer = 0;
        proc_parse(gui->prog_buff, proc);
    }
    if (proc->error.str) {
        float h = ImGui::CalcTextSize("").y;
        ImVec2 rmin = ImGui::GetItemRectMin();
        ImVec2 rmax = ImGui::GetItemRectMax();
        rmin.y = rmin.y + goxel->proc.error.line * h + 2;
        rmax.y = rmin.y + h;
        ImDrawList* draw_list = ImGui::GetWindowDrawList();
        draw_list->AddRect(rmin, rmax, 0x800000ff);
        ImGui::Text("%s", proc->error.str);
    }
    enabled = proc->state >= PROC_READY;

    if (auto_run && proc->state == PROC_READY && timer == 0) timer = 1;
    if (proc->state == PROC_RUNNING) {
        if (ImGui::Button("Stop")) proc_stop(proc);
    } else {
        ImGui::PushStyleColor(ImGuiCol_Text, style.Colors[
                         enabled ? ImGuiCol_Text : ImGuiCol_TextDisabled]);
        if (    (ImGui::Button("Run") && enabled) ||
                (auto_run && proc->state == PROC_READY &&
                 timer && timer++ >= 16)) {
            mesh_clear(goxel->image->active_layer->mesh);
            proc_start(proc, NULL);
            timer = 0;
        }
        ImGui::PopStyleColor();
    }
    ImGui::SameLine();
    if (ImGui::Checkbox("Auto", &auto_run))
        proc_parse(gui->prog_buff, proc);
    ImGui::SameLine();

    if (ImGui::Button("Export Animation")) {
        const char *dir_path;
        dir_path = noc_file_dialog_open(
                    NOC_FILE_DIALOG_SAVE | NOC_FILE_DIALOG_DIR,
                    NULL, NULL, NULL);
        if (dir_path) {
            mesh_clear(goxel->image->active_layer->mesh);
            proc_start(proc, NULL);
            gui->prog_export_animation = true;
            sprintf(gui->prog_export_animation_path, "Path: %s", dir_path);
        }
    }

    // File load / save.  No error check yet!
    if (*gui->prog_path) {
        ImGui::PushItemWidth(-1);
        ImGui::InputText("##path", gui->prog_path, sizeof(gui->prog_path));
        ImGui::PopItemWidth();
    }
    if (ImGui::Button("Load")) {
        const char *path;
        path = noc_file_dialog_open(NOC_FILE_DIALOG_OPEN,
                                    "goxcf\0*.goxcf\0", NULL, NULL);
        if (path) {
            FILE *f = fopen(path, "r");
            int nb;
            nb = (int)fread(gui->prog_buff, 1, sizeof(gui->prog_buff), f);
            gui->prog_buff[nb] = '\0';
            fclose(f);
            strcpy(gui->prog_path, path);
        }
        proc_parse(gui->prog_buff, proc);
    }
    ImGui::SameLine();
    if (ImGui::Button("Save")) {
        if (!*gui->prog_path) {
            const char *path;
            path = noc_file_dialog_open(NOC_FILE_DIALOG_SAVE,
                                   "goxcf\0*.goxcf\0", NULL, NULL);
            if (path)
                strcpy(gui->prog_path, path);
        }
        if (*gui->prog_path) {
            FILE *f = fopen(gui->prog_path, "w");
            fwrite(gui->prog_buff, strlen(gui->prog_buff), 1, f);
            fclose(f);
        }
    }

    ImGui::PushItemWidth(-100);
    if (ImGui::Combo("Examples", &current, (const char**)names, nb_progs)) {
        strcpy(gui->prog_buff, progs[current]);
        proc_parse(gui->prog_buff, proc);
    }
    ImGui::PopItemWidth();

    if (proc->state == PROC_RUNNING && gui->prog_export_animation
            && !proc->in_frame) {
        char path[1024];
        sprintf(path, "%s/img_%04d.png",
                gui->prog_export_animation_path, proc->frame);
        action_exec2("export_as", "pp", "png", path);
    }
    if (proc->state != PROC_RUNNING) gui->prog_export_animation = false;

    if (proc->state == PROC_RUNNING) {
        proc_iter(proc);
        if (!proc->in_frame)
            goxel_update_meshes(goxel, MESH_LAYERS);
    }
}


static void tools_panel(goxel_t *goxel)
{
    const struct {
        int         tool;
        const char  *tool_id;
        const char  *name;
        int         icon;
    } values[] = {
        {TOOL_BRUSH,        "brush",     "Brush",        ICON_TOOL_BRUSH},
        {TOOL_SHAPE,        "shape",     "Shape",        ICON_TOOL_SHAPE},
        {TOOL_LASER,        "laser",     "Laser",        ICON_TOOL_LASER},
        {TOOL_SET_PLANE,    "plane",     "Plane",        ICON_TOOL_PLANE},
        {TOOL_MOVE,         "move",      "Move",         ICON_TOOL_MOVE},
        {TOOL_PICK_COLOR,   "pick",      "Pick Color",   ICON_TOOL_PICK},
        {TOOL_SELECTION,    "selection", "Selection",    ICON_TOOL_SELECTION},
        {TOOL_PROCEDURAL,   "procedural","Procedural",   ICON_TOOL_PROCEDURAL},
    };
    const int nb = ARRAY_SIZE(values);
    int i;
    bool v;
    char action_id[64];
    char label[64];
    const action_t *action;
    ImGui::PushID("tools_panel");

    ImGui::GoxGroupBegin();
    for (i = 0; i < nb; i++) {
        v = goxel->tool == values[i].tool;
        sprintf(label, "%s", values[i].name);
        if (values[i].tool_id) {
            sprintf(action_id, "tool_set_%s", values[i].tool_id);
            action = action_get(action_id);
            if (action->shortcut)
                sprintf(label, "%s (%s)", values[i].name, action->shortcut);
        }
        if (ImGui::GoxSelectable(label, &v, g_tex_icons->tex,
                                 values[i].icon)) {
            goxel->tool = values[i].tool;
            goxel->tool_state = 0;
        }
        auto_grid(nb, i, 4);
    }
    ImGui::GoxGroupEnd();

    if (goxel->tool != TOOL_PROCEDURAL) {
        if (ImGui::GoxCollapsingHeader("Tool Options", NULL, true, true))
            tool_options_panel(goxel);
    } else {
        if (ImGui::GoxCollapsingHeader("Procedural Rendering", NULL,
                                       true, true))
            procedural_panel(goxel);
    }

    ImGui::PopID();
}

static void toggle_layer_only_visible(goxel_t *goxel, layer_t *layer)
{
    layer_t *other;
    bool others_all_invisible = true;
    DL_FOREACH(goxel->image->layers, other) {
        if (other == layer) continue;
        if (other->visible) {
            others_all_invisible = false;
            break;
        }
    }
    DL_FOREACH(goxel->image->layers, other)
        other->visible = others_all_invisible;
    layer->visible = true;
}

static void layers_panel(goxel_t *goxel)
{
    layer_t *layer;
    int i = 0;
    bool current;
    ImGui::PushID("layers_planel");
    DL_FOREACH(goxel->image->layers, layer) {
        ImGui::PushID(i);
        ImGui::AlignFirstTextHeightToWidgets();
        current = goxel->image->active_layer == layer;
        if (ImGui::Selectable(current ? "●" : " ", &current, 0,
                              ImVec2(12, 12))) {
            if (current) {
                goxel->image->active_layer = layer;
                goxel_update_meshes(goxel, -1);
            }
        }
        ImGui::SameLine();
        if (ImGui::Selectable(layer->visible ? "v##v" : " ##v",
                    &layer->visible, 0, ImVec2(12, 12))) {
            if (ImGui::IsKeyDown(KEY_LEFT_SHIFT))
                toggle_layer_only_visible(goxel, layer);
            goxel_update_meshes(goxel, -1);
        }
        ImGui::SameLine();
        ImGui::InputText("##name", layer->name, sizeof(layer->name));
        i++;
        ImGui::PopID();
    }
    ImGui::GoxAction("img_new_layer", "Add", 0, "");
    ImGui::SameLine();
    ImGui::GoxAction("img_del_layer", "Del", 0, "");
    ImGui::SameLine();
    ImGui::GoxAction("img_move_layer", "▴", 0, "ppi", NULL, NULL, +1);
    ImGui::SameLine();
    ImGui::GoxAction("img_move_layer", "▾", 0, "ppi", NULL, NULL, -1);

    ImGui::GoxGroupBegin();
    ImGui::GoxAction("img_duplicate_layer", "Duplicate", 1, "");
    ImGui::GoxAction("img_merge_visible_layers", "Merge visible", 1, "");
    ImGui::GoxGroupEnd();

    ImGui::PopID();
}

static void palette_panel(goxel_t *goxel)
{
    palette_t *p;
    int i, current, nb = 0;
    const char **names;

    DL_COUNT(goxel->palettes, p, nb);
    names = (const char**)calloc(nb, sizeof(*names));

    i = 0;
    DL_FOREACH(goxel->palettes, p) {
        if (p == goxel->palette) current = i;
        names[i++] = p->name;
    }
    ImGui::PushItemWidth(-1);
    if (ImGui::Combo("", &current, names, nb)) {
        goxel->palette = goxel->palettes;
        for (i = 0; i < current; i++) goxel->palette = goxel->palette->next;
    }
    ImGui::PopItemWidth();
    free(names);

    p = goxel->palette;

    for (i = 0; i < p->size; i++) {
        ImGui::PushID(i);
        ImGui::GoxPaletteEntry(&p->entries[i].color, &goxel->painter.color);
        if ((i + 1) % 6 && i != p->size - 1) ImGui::SameLine();
        ImGui::PopID();
    }
}

static void render_advanced_panel(goxel_t *goxel)
{
    float v;
    ImVec4 c;
    int i;
    const struct {
        uvec4b_t   *color;
        const char *label;
    } COLORS[] = {
        {&goxel->back_color, "Back color"},
        {&goxel->grid_color, "Grid color"},
    };

    ImGui::PushID("RenderAdvancedPanel");

    ImGui::Text("Light");
    ImGui::GoxInputAngle("Pitch", &goxel->rend.light.pitch, -90, +90);
    ImGui::GoxInputAngle("Yaw", &goxel->rend.light.yaw, 0, 360);
    ImGui::Checkbox("Fixed", &goxel->rend.light.fixed);

    ImGui::GoxGroupBegin();
    v = goxel->rend.settings.border_shadow;
    if (ImGui::GoxInputFloat("bshadow", &v, 0.1)) {
        v = clamp(v, 0, 1); \
        goxel->rend.settings.border_shadow = v;
    }
#define MAT_FLOAT(name, min, max) \
    v = goxel->rend.settings.name;  \
    if (ImGui::GoxInputFloat(#name, &v, 0.1, min, max)) { \
        v = clamp(v, min, max); \
        goxel->rend.settings.name = v; \
    }

    MAT_FLOAT(ambient, 0, 1);
    MAT_FLOAT(diffuse, 0, 1);
    MAT_FLOAT(specular, 0, 1);
    MAT_FLOAT(shininess, 0.1, 10);
    MAT_FLOAT(smoothness, 0, 1);

#undef MAT_FLOAT
    ImGui::GoxGroupEnd();

    ImGui::CheckboxFlags("Borders",
            (unsigned int*)&goxel->rend.settings.effects, EFFECT_BORDERS);
    ImGui::CheckboxFlags("Borders all",
            (unsigned int*)&goxel->rend.settings.effects, EFFECT_BORDERS_ALL);
    ImGui::CheckboxFlags("See back",
            (unsigned int*)&goxel->rend.settings.effects, EFFECT_SEE_BACK);
    if (ImGui::CheckboxFlags("Marching Cubes",
            (unsigned int*)&goxel->rend.settings.effects, EFFECT_MARCHING_CUBES)) {
        goxel->rend.settings.smoothness = 1;
    }

    ImGui::Text("Other");
    for (i = 0; i < (int)ARRAY_SIZE(COLORS); i++) {
        ImGui::PushID(COLORS[i].label);
        c = uvec4b_to_imvec4(*COLORS[i].color);
        ImGui::ColorButton(c);
        if (ImGui::BeginPopupContextItem("color context menu", 0)) {
            ImGui::GoxColorEdit("##edit", COLORS[i].color);
            if (ImGui::Button("Close"))
                ImGui::CloseCurrentPopup();
            ImGui::EndPopup();
        }
        ImGui::SameLine();
        ImGui::Text("%s", COLORS[i].label);
        ImGui::PopID();
    }
    ImGui::PopID();
    ImGui::GoxCheckbox("grid_visible", "Show grid");
}


static void render_panel(goxel_t *goxel)
{
    int i, current = 0;
    int nb = render_get_default_settings(0, NULL, NULL);
    float v;
    char *name;
    render_settings_t settings;

    ImGui::Checkbox("Ortho", &goxel->camera.ortho);
    ImGui::PushID("RenderPanel");
    for (i = 0; i < nb; i++) {
        render_get_default_settings(i, &name, &settings);
        current = memcmp(&goxel->rend.settings, &settings,
                         sizeof(settings)) == 0;
        if (ImGui::RadioButton(name, current) && !current)
            goxel->rend.settings = settings;
    }
    v = goxel->rend.settings.shadow;
    if (ImGui::GoxInputFloat("shadow", &v, 0.1)) {
        goxel->rend.settings.shadow = clamp(v, 0, 1);
    }
    if (ImGui::GoxCollapsingHeader("Render Advanced", NULL, true, false))
        render_advanced_panel(goxel);
    ImGui::PopID();
}

static void export_panel(goxel_t *goxel)
{
    int i;
    goxel->show_export_viewport = true;
    ImGui::GoxGroupBegin();
    i = goxel->image->export_width;
    if (ImGui::GoxInputInt("width", &i, 1, 1, 2048))
        goxel->image->export_width = clamp(i, 1, 2048);
    i = goxel->image->export_height;
    if (ImGui::GoxInputInt("height", &i, 1, 1, 2048))
        goxel->image->export_height = clamp(i, 1, 2048);
    ImGui::GoxGroupEnd();
}

<<<<<<< HEAD
static void import_dicom(goxel_t *goxel)
{
    const char *path;
    path = noc_file_dialog_open(NOC_FILE_DIALOG_OPEN | NOC_FILE_DIALOG_DIR,
                                NULL, NULL, NULL);
    if (!path) return;
    dicom_import(path);
}

static void import_qubicle(goxel_t *goxel)
{
    const char *path;
    path = noc_file_dialog_open(NOC_FILE_DIALOG_OPEN, NULL, NULL, NULL);
    if (!path) return;
    qubicle_import(path);
}

static void import_vox(goxel_t *goxel)
{
    const char *path;
    path = noc_file_dialog_open(NOC_FILE_DIALOG_OPEN, "vox\0*.vox\0",
                                NULL, NULL);
    if (!path) return;
    vox_import(path);
}

=======
>>>>>>> 8d0f5afd
static void import_image_plane(goxel_t *goxel)
{
    const char *path;
    path = noc_file_dialog_open(NOC_FILE_DIALOG_OPEN,
            "png\0*.png\0jpg\0*.jpg;*.jpeg\0", NULL, NULL);
    if (!path) return;
    goxel_import_image_plane(goxel, path);
}

static void export_as(goxel_t *goxel, const char *filter)
{
    const char *path;
    char name[32];
    sprintf(name, "untitled.%s", filter);
    path = noc_file_dialog_open(NOC_FILE_DIALOG_SAVE, filter, NULL, name);
    if (!path) return;
    action_exec2("export_as", "pp", filter, path);
<<<<<<< HEAD
}

static void load(goxel_t *goxel)
{
    const char *path;
    path = noc_file_dialog_open(NOC_FILE_DIALOG_OPEN, "gox\0*.gox\0",
                                NULL, NULL);
    if (!path) return;
    load_from_file(goxel, path);
=======
>>>>>>> 8d0f5afd
}

static void shift_alpha_popup(goxel_t *goxel, bool just_open)
{
    static int v = 0;
    static mesh_t *original_mesh;
    mesh_t *mesh;
    mesh = goxel->image->active_layer->mesh;
    if (just_open)
        original_mesh = mesh_copy(mesh);
    if (ImGui::InputInt("shift", &v, 1)) {
        mesh_set(mesh, original_mesh);
        mesh_shift_alpha(mesh, v);
        goxel_update_meshes(goxel, -1);
    }
    if (ImGui::Button("OK")) {
        mesh_delete(original_mesh);
        original_mesh = NULL;
        ImGui::CloseCurrentPopup();
    }
}

static void about_popup(bool just_open)
{
    ImGui::Text("Goxel " GOXEL_VERSION_STR);
    ImGui::Text("Copyright © 2015-2017");
    ImGui::Text("Guillaume Chereau <guillaume@noctua-software.com>");
    ImGui::Text("GPL 3 License");

    if (ImGui::CollapsingHeader("Credits")) {
        ImGui::Text("Code:");
        ImGui::BulletText("Guillaume Chereau <guillaume@noctua-software.com>");
        ImGui::BulletText("Dustin Willis Webber <dustin.webber@gmail.com>");
        ImGui::BulletText("Pablo Hugo Reda <pabloreda@gmail.com>");
        ImGui::BulletText("Othelarian (https://github.com/othelarian)");
        ImGui::Text("Art:");
        ImGui::BulletText("Michal (https://github.com/YarlBoro)");
    }

    if (ImGui::Button("OK")) {
        ImGui::CloseCurrentPopup();
    }
}

static int check_action_shortcut(const action_t *action)
{
    ImGuiIO& io = ImGui::GetIO();
    const char *s = action->shortcut;
    bool check_key = true;
    bool check_char = true;
    if (!s) return 0;
    if (io.KeyCtrl) {
        if (!str_startswith(s, "Ctrl")) return 0;
        s += strlen("Ctrl ");
        check_char = false;
    }
    if (io.KeyShift) {
        check_key = false;
    }
    if (    (check_char && ImGui::GoxIsCharPressed(s[0])) ||
            (check_key && ImGui::IsKeyPressed(s[0]))) {
        action_exec(action, "");
        return 1;
    }
    return 0;
}

void gui_iter(goxel_t *goxel, const inputs_t *inputs)
{
    static view_t view;
    static int current_panel = 0;
    float left_pane_width;
    bool open_shift_alpha = false;
    bool open_about = false;
    unsigned int i;
    ImGuiIO& io = ImGui::GetIO();

    io.DisplaySize = ImVec2((float)goxel->screen_size.x, (float)goxel->screen_size.y);

    // Setup time step
    io.DeltaTime = 1.0 / 60;

    io.MousePos = ImVec2(inputs->mouse_pos.x, inputs->mouse_pos.y);
    io.MouseDown[0] = inputs->mouse_down[0];
    io.MouseDown[1] = inputs->mouse_down[1];
    io.MouseWheel = inputs->mouse_wheel;

    for (i = 0; i < ARRAY_SIZE(inputs->keys); i++)
        io.KeysDown[i] = inputs->keys[i];
    io.KeyShift = inputs->keys[KEY_LEFT_SHIFT] ||
                  inputs->keys[KEY_RIGHT_SHIFT];
    io.KeyCtrl = inputs->keys[KEY_CONTROL];
    for (i = 0; i < ARRAY_SIZE(inputs->chars); i++) {
        if (!inputs->chars[i]) break;
        io.AddInputCharacter(inputs->chars[i]);
    }

    ImGui::NewFrame();

    // Create the root fullscreen window.
    ImGuiWindowFlags window_flags = ImGuiWindowFlags_NoTitleBar |
                                    ImGuiWindowFlags_NoResize |
                                    ImGuiWindowFlags_NoMove |
                                    ImGuiWindowFlags_NoScrollbar |
                                    ImGuiWindowFlags_MenuBar |
                                    ImGuiWindowFlags_NoCollapse;

    ImGui::SetNextWindowSize(ImVec2(io.DisplaySize.x, io.DisplaySize.y));
    ImGui::SetNextWindowPos(ImVec2(0, 0));
    ImGui::Begin("Goxel", NULL, window_flags);

    if (ImGui::BeginMenuBar()) {
        if (ImGui::BeginMenu("File")) {
<<<<<<< HEAD
            if (ImGui::MenuItem("Save", "Ctrl+S")) {
                action_exec2("save", "");
            }
            if (ImGui::MenuItem("Save as")) {
                action_exec2("save_as", "");
            }
            if (ImGui::MenuItem("Load", "Ctrl+O")) {
                load(goxel);
            }
=======
            ImGui::GoxMenuItem("save", "Save");
            ImGui::GoxMenuItem("save_as", "Save as");
            ImGui::GoxMenuItem("open", "Open");
>>>>>>> 8d0f5afd
            if (ImGui::BeginMenu("Import...")) {
                if (ImGui::MenuItem("image plane")) import_image_plane(goxel);
                ImGui::GoxMenuItem("import_qubicle", "Qubicle");
                ImGui::GoxMenuItem("import_vox", "Magica Voxel");
                ImGui::GoxMenuItem("import_dicom", "Dicom");
                ImGui::EndMenu();
            }
            // XXX: directly use actions.
            if (ImGui::BeginMenu("Export As..")) {
                if (ImGui::MenuItem("png")) export_as(goxel, "png\0*.png\0");
                if (ImGui::MenuItem("obj")) export_as(goxel, "obj\0*.obj\0");
                if (ImGui::MenuItem("ply")) export_as(goxel, "ply\0*.ply\0");
                if (ImGui::MenuItem("qubicle")) export_as(goxel, "qubicle\0*.qb\0");
                if (ImGui::MenuItem("vox")) export_as(goxel, "vox\0*.vox\0");
                if (ImGui::MenuItem("pov")) export_as(goxel, "pov\0*.pov\0");
                if (ImGui::MenuItem("txt")) export_as(goxel, "txt\0*.txt\0");
                ImGui::EndMenu();
            }
            ImGui::GoxMenuItem("quit", "Quit");
            ImGui::EndMenu();
        }
        if (ImGui::BeginMenu("Edit")) {
            if (ImGui::MenuItem("Clear", "Delete"))
                action_exec2("layer_clear", "");
            if (ImGui::MenuItem("Undo", "Ctrl Z")) goxel_undo(goxel);
            if (ImGui::MenuItem("Redo", "Ctrl Y")) goxel_redo(goxel);
            if (ImGui::MenuItem("Shift Alpha"))
                open_shift_alpha = true;
            ImGui::EndMenu();
        }
        if (ImGui::BeginMenu("View")) {
            ImGui::GoxMenuItem("view_left", "Left");
            ImGui::GoxMenuItem("view_right", "Right");
            ImGui::GoxMenuItem("view_front", "Front");
            ImGui::GoxMenuItem("view_top", "Top");
            ImGui::EndMenu();
        }
        if (ImGui::BeginMenu("Help")) {
            if (ImGui::MenuItem("About"))
                open_about = true;
            ImGui::EndMenu();
        }
        ImGui::EndMenuBar();
    }

    left_pane_width = 168;
    if (current_panel == 0 && goxel->tool == TOOL_PROCEDURAL) {
        left_pane_width = clamp(ImGui::CalcTextSize(gui->prog_buff).x + 60,
                                250, 600);
    }
    ImGui::BeginChild("left pane", ImVec2(left_pane_width, 0), true);

    const struct {
        const char *name;
        void (*fn)(goxel_t *goxel);
    } PANELS[] = {
        {"Tools", tools_panel},
        {"Palette", palette_panel},
        {"Layers", layers_panel},
        {"Render", render_panel},
        {"Export", export_panel},
    };

    ImGui::BeginGroup();
    for (i = 0; i < (int)ARRAY_SIZE(PANELS); i++) {
        bool b = (current_panel == (int)i);
        if (ImGui::GoxTab(PANELS[i].name, &b))
            current_panel = i;
    }
    ImGui::EndGroup();
    ImGui::SameLine();
    ImGui::BeginGroup();

    goxel->show_export_viewport = false;

    ImGui::PushID("panel");
    PANELS[current_panel].fn(goxel);
    ImGui::PopID();

    ImGui::EndGroup();
    ImGui::EndChild();

    ImGui::SameLine();

    ImGui::BeginChild("3d view", ImVec2(0, 0), false,
                      ImGuiWindowFlags_NoScrollWithMouse);
    // ImGui::Text("3d view");
    view.goxel = goxel;
    ImVec2 canvas_pos = ImGui::GetCursorScreenPos();
    ImVec2 canvas_size = ImGui::GetContentRegionAvail();
    canvas_size.y -= 20; // Leave space for the help label.
    view.rect = vec4(canvas_pos.x, canvas_pos.y, canvas_size.x, canvas_size.y);
    ImDrawList* draw_list = ImGui::GetWindowDrawList();
    draw_list->AddCallback(render_view, &view);
    // Invisible button so that we catch inputs.
    ImGui::InvisibleButton("canvas", canvas_size);
    vec2_t view_size = vec2(view.rect.z, view.rect.w);
    if (ImGui::IsItemHovered() || goxel->tool_state) {
        inputs_t rel_inputs = *inputs;
        rel_inputs.mouse_pos =
            vec2(ImGui::GetIO().MousePos.x - canvas_pos.x,
                 ImGui::GetIO().MousePos.y - canvas_pos.y);
        goxel_mouse_in_view(goxel, &view_size, &rel_inputs,
                ImGui::IsItemHovered());
    }
    render_axis_arrows(goxel, &view_size);

    // Apparently there is a bug if we do not render anything.  So I render
    // a '.' if there is nothing.  This is a hack.
    ImGui::Text("%s", goxel->hint_text ?: ".");
    ImGui::SameLine(180);
    ImGui::Text("%s", goxel->help_text ?: "");

    ImGui::EndChild();

    if (DEBUG) {
        ImGui::SetCursorPos(ImVec2(left_pane_width + 20, 30));
        ImGui::BeginChild("debug", ImVec2(0, 0), false,
                          ImGuiWindowFlags_NoInputs);
        ImGui::Text("Blocks: %d (%.2g MiB)", goxel->block_count,
                (float)goxel->block_count * sizeof(block_data_t) / MiB);
        ImGui::Text("uid: %lu", (unsigned long)goxel->next_uid);
        ImGui::EndChild();
    }

    ImGui::End();

    if (open_shift_alpha)
        ImGui::OpenPopup("Shift Alpha");
    if (ImGui::BeginPopupModal("Shift Alpha", NULL,
                ImGuiWindowFlags_AlwaysAutoResize)) {
        shift_alpha_popup(goxel, open_shift_alpha);
        ImGui::EndPopup();
    }
    if (open_about)
        ImGui::OpenPopup("About");
    if (ImGui::BeginPopupModal("About", NULL,
                ImGuiWindowFlags_AlwaysAutoResize)) {
        about_popup(open_about);
        ImGui::EndPopup();
    }

    // Handle the shortcuts.  XXX: this should be done with actions.
    if (ImGui::IsKeyPressed(KEY_DELETE, false))
        action_exec2("layer_clear", "");
    if (ImGui::IsKeyPressed(' ', false) && goxel->painter.mode == MODE_ADD)
        goxel->painter.mode = MODE_SUB;
    if (ImGui::IsKeyReleased(' ') && goxel->painter.mode == MODE_SUB)
        goxel->painter.mode = MODE_ADD;
    if (ImGui::IsKeyReleased(' ') && goxel->painter.mode == MODE_SUB)
        goxel->painter.mode = MODE_ADD;
    if (ImGui::IsKeyPressed(KEY_CONTROL, false) && goxel->tool == TOOL_BRUSH) {
        tool_cancel(goxel, goxel->tool, goxel->tool_state);
        goxel->prev_tool = goxel->tool;
        goxel->tool = TOOL_PICK_COLOR;
    }
    if (ImGui::IsKeyReleased(KEY_CONTROL) && goxel->prev_tool) {
        tool_cancel(goxel, goxel->tool, goxel->tool_state);
        goxel->tool = goxel->prev_tool;
        goxel->prev_tool = 0;
    }

    float last_tool_radius = goxel->tool_radius;

    if (!io.WantCaptureKeyboard) {
        if (ImGui::GoxIsCharPressed('[')) goxel->tool_radius -= 0.5;
        if (ImGui::GoxIsCharPressed(']')) goxel->tool_radius += 0.5;
        if (goxel->tool_radius != last_tool_radius) {
            goxel->tool_radius = clamp(goxel->tool_radius, 0.5, 64);
            tool_cancel(goxel, goxel->tool, goxel->tool_state);
        }

        // XXX: this won't map correctly to a French keyboard.  Unfortunately as
        // far as I can tell, GLFW3 does not allow to check for ctrl-Z on any
        // layout on Windows.  For the moment I just ignore the problem until I
        // either find a solution, either find a replacement for GLFW.
        // With the GLUT backend ctrl-z and ctrl-y are actually reported as the
        // key 25 and 26, which might makes more sense.  Here I test for both.
        if (    (io.KeyCtrl && ImGui::IsKeyPressed('Z', false)) ||
                ImGui::GoxIsCharPressed(26))
            goxel_undo(goxel);
        if (    (io.KeyCtrl && ImGui::IsKeyPressed('Y', false)) ||
                ImGui::GoxIsCharPressed(25))
            goxel_redo(goxel);

        // Check the action shortcuts.
        actions_iter(check_action_shortcut);
    }
}

void gui_render(void)
{
    ImGui::Render();
}<|MERGE_RESOLUTION|>--- conflicted
+++ resolved
@@ -987,35 +987,6 @@
     ImGui::GoxGroupEnd();
 }
 
-<<<<<<< HEAD
-static void import_dicom(goxel_t *goxel)
-{
-    const char *path;
-    path = noc_file_dialog_open(NOC_FILE_DIALOG_OPEN | NOC_FILE_DIALOG_DIR,
-                                NULL, NULL, NULL);
-    if (!path) return;
-    dicom_import(path);
-}
-
-static void import_qubicle(goxel_t *goxel)
-{
-    const char *path;
-    path = noc_file_dialog_open(NOC_FILE_DIALOG_OPEN, NULL, NULL, NULL);
-    if (!path) return;
-    qubicle_import(path);
-}
-
-static void import_vox(goxel_t *goxel)
-{
-    const char *path;
-    path = noc_file_dialog_open(NOC_FILE_DIALOG_OPEN, "vox\0*.vox\0",
-                                NULL, NULL);
-    if (!path) return;
-    vox_import(path);
-}
-
-=======
->>>>>>> 8d0f5afd
 static void import_image_plane(goxel_t *goxel)
 {
     const char *path;
@@ -1033,18 +1004,6 @@
     path = noc_file_dialog_open(NOC_FILE_DIALOG_SAVE, filter, NULL, name);
     if (!path) return;
     action_exec2("export_as", "pp", filter, path);
-<<<<<<< HEAD
-}
-
-static void load(goxel_t *goxel)
-{
-    const char *path;
-    path = noc_file_dialog_open(NOC_FILE_DIALOG_OPEN, "gox\0*.gox\0",
-                                NULL, NULL);
-    if (!path) return;
-    load_from_file(goxel, path);
-=======
->>>>>>> 8d0f5afd
 }
 
 static void shift_alpha_popup(goxel_t *goxel, bool just_open)
@@ -1158,21 +1117,9 @@
 
     if (ImGui::BeginMenuBar()) {
         if (ImGui::BeginMenu("File")) {
-<<<<<<< HEAD
-            if (ImGui::MenuItem("Save", "Ctrl+S")) {
-                action_exec2("save", "");
-            }
-            if (ImGui::MenuItem("Save as")) {
-                action_exec2("save_as", "");
-            }
-            if (ImGui::MenuItem("Load", "Ctrl+O")) {
-                load(goxel);
-            }
-=======
             ImGui::GoxMenuItem("save", "Save");
             ImGui::GoxMenuItem("save_as", "Save as");
             ImGui::GoxMenuItem("open", "Open");
->>>>>>> 8d0f5afd
             if (ImGui::BeginMenu("Import...")) {
                 if (ImGui::MenuItem("image plane")) import_image_plane(goxel);
                 ImGui::GoxMenuItem("import_qubicle", "Qubicle");
