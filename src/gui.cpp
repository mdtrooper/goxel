/* Goxel 3D voxels editor
 *
 * copyright (c) 2015 Guillaume Chereau <guillaume@noctua-software.com>
 *
 * Goxel is free software: you can redistribute it and/or modify it under the
 * terms of the GNU General Public License as published by the Free Software
 * Foundation, either version 3 of the License, or (at your option) any later
 * version.

 * Goxel is distributed in the hope that it will be useful, but WITHOUT ANY
 * WARRANTY; without even the implied warranty of MERCHANTABILITY or FITNESS
 * FOR A PARTICULAR PURPOSE.  See the GNU General Public License for more
 * details.

 * You should have received a copy of the GNU General Public License along with
 * goxel.  If not, see <http://www.gnu.org/licenses/>.
 */

extern "C" {
#include "goxel.h"
}

#define IM_VEC4_CLASS_EXTRA \
        ImVec4(const uint8_t f[4]) { \
            x = f[0] / 255.; \
            y = f[1] / 255.; \
            z = f[2] / 255.; \
            w = f[3] / 255.; }     \

#define IMGUI_DEFINE_MATH_OPERATORS
#define IMGUI_DISABLE_OBSOLETE_FUNCTIONS
#include "imgui.h"
#include "imgui_internal.h"

extern "C" {
    bool gui_settings_popup(void *data);
}

static inline ImVec4 color_lighten(ImVec4 c, float k)
{
    c.x *= k;
    c.y *= k;
    c.z *= k;
    return c;
}

namespace ImGui {
    bool GoxInputFloat(const char *label, float *v, float step = 0.1,
                       float minv = -FLT_MAX, float maxv = FLT_MAX,
                       const char *format = "%.1f");

    void GoxBox(ImVec2 pos, ImVec2 size, bool selected,
                int rounding_corners_flags = ~0);
    void GoxBox2(ImVec2 pos, ImVec2 size, ImVec4 color, bool fill,
                 int rounding_corners_flags = ~0);
};

static texture_t *g_tex_icons = NULL;

static const char *VSHADER =
    "                                                               \n"
    "attribute vec3 a_pos;                                          \n"
    "attribute vec2 a_tex_pos;                                      \n"
    "attribute vec4 a_color;                                        \n"
    "                                                               \n"
    "uniform mat4 u_proj_mat;                                       \n"
    "                                                               \n"
    "varying vec2 v_tex_pos;                                        \n"
    "varying vec4 v_color;                                          \n"
    "                                                               \n"
    "void main()                                                    \n"
    "{                                                              \n"
    "    gl_Position = u_proj_mat * vec4(a_pos, 1.0);               \n"
    "    v_tex_pos = a_tex_pos;                                     \n"
    "    v_color = a_color;                                         \n"
    "}                                                              \n"
;

static const char *FSHADER =
    "                                                               \n"
    "#ifdef GL_ES                                                   \n"
    "precision mediump float;                                       \n"
    "#endif                                                         \n"
    "                                                               \n"
    "uniform sampler2D u_tex;                                       \n"
    "                                                               \n"
    "varying vec2 v_tex_pos;                                        \n"
    "varying vec4 v_color;                                          \n"
    "                                                               \n"
    "void main()                                                    \n"
    "{                                                              \n"
    "    gl_FragColor = v_color * texture2D(u_tex, v_tex_pos);      \n"
    "}                                                              \n"
;

typedef struct {
    float  rect[4];
} view_t;

typedef struct {
    GLuint prog;

    GLuint a_pos_l;
    GLuint a_tex_pos_l;
    GLuint a_color_l;

    GLuint u_tex_l;
    GLuint u_proj_mat_l;
} prog_t;

typedef struct gui_t {
    prog_t  prog;
    GLuint  array_buffer;
    GLuint  index_buffer;

    int     current_panel;
    view_t  view;
    int     min_panel_size;
    bool    use_cycles;
    struct {
        gesture_t drag;
        gesture_t hover;
    }       gestures;
    bool    mouse_in_view;
    bool    capture_mouse;
    int     group;

    struct {
        const char *title;
        bool      (*func)(void *data);
        int         flags;
        void       *data;
    } popup;

    // Textures for the color editor.
    texture_t *hsl_tex;
    texture_t *hue_tex;
} gui_t;

static gui_t *gui = NULL;

// Notify the gui that we want the panel size to be at least as large as
// the last item.
static void auto_adjust_panel_size(void) {
    float w = ImGui::GetItemRectMax().x;
    ImGuiStyle& style = ImGui::GetStyle();
    if (ImGui::GetScrollMaxY() > 0) w += style.ScrollbarSize;
    gui->min_panel_size = max(gui->min_panel_size, w);
}

static void on_click(void) {
    if (DEFINED(GUI_SOUND))
        sound_play("click");
}

static bool isCharPressed(int c)
{
    ImGuiContext& g = *GImGui;
    return g.IO.InputCharacters[0] == c;
}

#define COLOR(g, c, s) ({ \
        uint8_t c_[4]; \
        theme_get_color(THEME_GROUP_##g, THEME_COLOR_##c, (s), c_); \
        ImVec4 ret_ = c_; ret_; })

static void init_prog(prog_t *p)
{
    p->prog = gl_create_prog(VSHADER, FSHADER, NULL);
    GL(glUseProgram(p->prog));
#define UNIFORM(x) p->x##_l = glGetUniformLocation(p->prog, #x);
#define ATTRIB(x) p->x##_l = glGetAttribLocation(p->prog, #x)
    UNIFORM(u_proj_mat);
    UNIFORM(u_tex);
    ATTRIB(a_pos);
    ATTRIB(a_tex_pos);
    ATTRIB(a_color);
#undef ATTRIB
#undef UNIFORM
    GL(glUniform1i(p->u_tex_l, 0));
}


static void render_prepare_context(void)
{
    #define OFFSETOF(TYPE, ELEMENT) ((size_t)&(((TYPE *)0)->ELEMENT))
    // Setup render state: alpha-blending enabled, no face culling, no depth testing, scissor enabled
    GL(glEnable(GL_BLEND));
    GL(glBlendEquation(GL_FUNC_ADD));
    GL(glBlendFunc(GL_SRC_ALPHA, GL_ONE_MINUS_SRC_ALPHA));

    GL(glDisable(GL_CULL_FACE));
    GL(glDisable(GL_DEPTH_TEST));
    GL(glEnable(GL_SCISSOR_TEST));
    GL(glActiveTexture(GL_TEXTURE0));

    // Setup orthographic projection matrix
    const float width = ImGui::GetIO().DisplaySize.x;
    const float height = ImGui::GetIO().DisplaySize.y;
    const float ortho_projection[4][4] =
    {
        { 2.0f/width,	0.0f,			0.0f,		0.0f },
        { 0.0f,			2.0f/-height,	0.0f,		0.0f },
        { 0.0f,			0.0f,			-1.0f,		0.0f },
        { -1.0f,		1.0f,			0.0f,		1.0f },
    };
    GL(glUseProgram(gui->prog.prog));
    GL(glUniformMatrix4fv(gui->prog.u_proj_mat_l, 1, 0, &ortho_projection[0][0]));

    GL(glBindBuffer(GL_ARRAY_BUFFER, gui->array_buffer));
    GL(glBindBuffer(GL_ELEMENT_ARRAY_BUFFER, gui->index_buffer));
    // This could probably be done only at init time.
    GL(glEnableVertexAttribArray(gui->prog.a_pos_l));
    GL(glEnableVertexAttribArray(gui->prog.a_tex_pos_l));
    GL(glEnableVertexAttribArray(gui->prog.a_color_l));
    GL(glVertexAttribPointer(gui->prog.a_pos_l, 2, GL_FLOAT, false,
                             sizeof(ImDrawVert),
                             (void*)OFFSETOF(ImDrawVert, pos)));
    GL(glVertexAttribPointer(gui->prog.a_tex_pos_l, 2, GL_FLOAT, false,
                             sizeof(ImDrawVert),
                             (void*)OFFSETOF(ImDrawVert, uv)));
    GL(glVertexAttribPointer(gui->prog.a_color_l, 4, GL_UNSIGNED_BYTE,
                             true, sizeof(ImDrawVert),
                             (void*)OFFSETOF(ImDrawVert, col)));
    #undef OFFSETOF
}

static void ImImpl_RenderDrawLists(ImDrawData* draw_data)
{
    const float height = ImGui::GetIO().DisplaySize.y;
    const float scale = ImGui::GetIO().DisplayFramebufferScale.y;
    render_prepare_context();
    for (int n = 0; n < draw_data->CmdListsCount; n++)
    {
        const ImDrawList* cmd_list = draw_data->CmdLists[n];
        const ImDrawIdx* idx_buffer_offset = 0;
        if (cmd_list->VtxBuffer.size())
            GL(glBufferData(GL_ARRAY_BUFFER,
                    (GLsizeiptr)cmd_list->VtxBuffer.size() * sizeof(ImDrawVert),
                    (GLvoid*)&cmd_list->VtxBuffer.front(), GL_DYNAMIC_DRAW));

        if (cmd_list->IdxBuffer.size())
            GL(glBufferData(GL_ELEMENT_ARRAY_BUFFER,
                    (GLsizeiptr)cmd_list->IdxBuffer.size() * sizeof(ImDrawIdx),
                    (GLvoid*)&cmd_list->IdxBuffer.front(), GL_DYNAMIC_DRAW));

        for (const ImDrawCmd* pcmd = cmd_list->CmdBuffer.begin(); pcmd != cmd_list->CmdBuffer.end(); pcmd++)
        {
            if (pcmd->UserCallback)
            {
                pcmd->UserCallback(cmd_list, pcmd);
                render_prepare_context(); // Restore context.
            }
            else
            {
                GL(glBindTexture(GL_TEXTURE_2D, (GLuint)(intptr_t)pcmd->TextureId));
                GL(glScissor((int)pcmd->ClipRect.x * scale,
                             (int)(height - pcmd->ClipRect.w) * scale,
                             (int)(pcmd->ClipRect.z - pcmd->ClipRect.x) * scale,
                             (int)(pcmd->ClipRect.w - pcmd->ClipRect.y) * scale));
                GL(glDrawElements(GL_TRIANGLES, (GLsizei)pcmd->ElemCount,
                                  GL_UNSIGNED_SHORT, idx_buffer_offset));
            }
            idx_buffer_offset += pcmd->ElemCount;
        }
    }
    GL(glDisable(GL_SCISSOR_TEST));
}

static void load_fonts_texture()
{
    ImGuiIO& io = ImGui::GetIO();

    float scale = io.DisplayFramebufferScale.y;
    unsigned char* pixels;
    int width, height;
    const void *data;
    int data_size;
    ImFontConfig conf;

    const ImWchar ranges[] = {
        0x0020, 0x00FF, // Basic Latin + Latin Supplement
        0x25A0, 0x25FF, // Geometric shapes
        0
    };
    conf.FontDataOwnedByAtlas = false;

    data = assets_get("asset://data/fonts/DejaVuSans-light.ttf", &data_size);
    assert(data);
<<<<<<< HEAD
    io.Fonts->AddFontFromMemoryTTF((void*)data, data_size, 14, &conf, ranges);
=======
    io.Fonts->AddFontFromMemoryTTF((void*)data, data_size, 14 * scale,
                                   &conf, ranges);
>>>>>>> 735080bc
    io.Fonts->GetTexDataAsRGBA32(&pixels, &width, &height);

    GLuint tex_id;
    glGenTextures(1, &tex_id);
    glBindTexture(GL_TEXTURE_2D, tex_id);
    glTexParameteri(GL_TEXTURE_2D, GL_TEXTURE_MIN_FILTER, GL_LINEAR);
    glTexParameteri(GL_TEXTURE_2D, GL_TEXTURE_MAG_FILTER, GL_LINEAR);
    glTexImage2D(GL_TEXTURE_2D, 0, GL_RGBA, width, height, 0,
                 GL_RGBA, GL_UNSIGNED_BYTE, pixels);
    io.Fonts->TexID = (void *)(intptr_t)tex_id;
}

static void init_ImGui(const inputs_t *inputs)
{
    ImGuiIO& io = ImGui::GetIO();
    io.DeltaTime = 1.0f/60.0f;

    io.KeyMap[ImGuiKey_Tab]         = KEY_TAB;
    io.KeyMap[ImGuiKey_LeftArrow]   = KEY_LEFT;
    io.KeyMap[ImGuiKey_RightArrow]  = KEY_RIGHT;
    io.KeyMap[ImGuiKey_UpArrow]     = KEY_UP;
    io.KeyMap[ImGuiKey_DownArrow]   = KEY_DOWN;
    io.KeyMap[ImGuiKey_PageUp]      = KEY_PAGE_UP;
    io.KeyMap[ImGuiKey_PageDown]    = KEY_PAGE_DOWN;
    io.KeyMap[ImGuiKey_Home]        = KEY_HOME;
    io.KeyMap[ImGuiKey_End]         = KEY_END;
    io.KeyMap[ImGuiKey_Delete]      = KEY_DELETE;
    io.KeyMap[ImGuiKey_Backspace]   = KEY_BACKSPACE;
    io.KeyMap[ImGuiKey_Enter]       = KEY_ENTER;
    io.KeyMap[ImGuiKey_Escape]      = KEY_ESCAPE;
    io.KeyMap[ImGuiKey_A]           = 'A';
    io.KeyMap[ImGuiKey_C]           = 'C';
    io.KeyMap[ImGuiKey_V]           = 'V';
    io.KeyMap[ImGuiKey_X]           = 'X';
    io.KeyMap[ImGuiKey_Y]           = 'Y';
    io.KeyMap[ImGuiKey_Z]           = 'Z';
    io.DisplayFramebufferScale = ImVec2(inputs->scale, inputs->scale);
    io.FontGlobalScale = 1 / inputs->scale;

    if (DEFINED(__linux__)) {
        io.SetClipboardTextFn = sys_set_clipboard_text;
        io.GetClipboardTextFn = sys_get_clipboard_text;
    }

    io.RenderDrawListsFn = ImImpl_RenderDrawLists;
    load_fonts_texture();

    ImGuiStyle& style = ImGui::GetStyle();
    style.WindowRounding = 0;
    style.WindowPadding = ImVec2(4, 4);
}

<<<<<<< HEAD
    style.Colors[ImGuiCol_WindowBg] = IMHEXCOLOR(0x607272FF);
    style.Colors[ImGuiCol_PopupBg] = IMHEXCOLOR(0x626262FF);
    style.Colors[ImGuiCol_Header] = style.Colors[ImGuiCol_WindowBg];
    style.Colors[ImGuiCol_Text] = IMHEXCOLOR(0x000000FF);
    style.Colors[ImGuiCol_Button] = IMHEXCOLOR(0xA1A1A1FF);
    style.Colors[ImGuiCol_FrameBg] = IMHEXCOLOR(0xA1A1A1FF);
    style.Colors[ImGuiCol_ButtonActive] = IMHEXCOLOR(0x6666CCFF);
    style.Colors[ImGuiCol_ButtonHovered] = IMHEXCOLOR(0x7777CCFF);
    style.Colors[ImGuiCol_CheckMark] = IMHEXCOLOR(0x00000AA);
    style.Colors[ImGuiCol_ComboBg] = IMHEXCOLOR(0x727272FF);
    style.Colors[ImGuiCol_MenuBarBg] = IMHEXCOLOR(0x607272FF);
=======
// Create an Sat/Hue bitmap with all the value for a given hue.
static void hsl_bitmap(int hue, uint8_t *buffer, int w, int h)
{
    int x, y;
    uint8_t hsl[3], rgb[3];
    for (y = 0; y < h; y++)
    for (x = 0; x < w; x++) {
        hsl[0] = hue;
        hsl[1] = 256 * (h - y - 1) / h;
        hsl[2] = 256 * x / w;
        hsl_to_rgb(hsl, rgb);
        memcpy(&buffer[(y * w + x) * 3], rgb, 3);
    }
}

static void hue_bitmap(uint8_t *buffer, int w, int h)
{
    int x, y;
    uint8_t rgb[3], hsl[3] = {0, 255, 127};
    for (y = 0; y < h; y++) {
        hsl[0] = 256 * (h - y - 1) / h;
        hsl_to_rgb(hsl, rgb);
        for (x = 0; x < w; x++) {
            memcpy(&buffer[(y * w + x) * 3], rgb, 3);
        }
    }
}

static int create_hsl_texture(int hue) {
    uint8_t *buffer;
    if (!gui->hsl_tex) {
        gui->hsl_tex = texture_new_surface(256, 256, TF_RGB);
    }
    buffer = (uint8_t*)malloc(256 * 256 * 3); 
    hsl_bitmap(hue, buffer, 256, 256);

    glBindTexture(GL_TEXTURE_2D, gui->hsl_tex->tex);
    glTexImage2D(GL_TEXTURE_2D, 0, GL_RGB, 256, 256, 0,
            GL_RGB, GL_UNSIGNED_BYTE, buffer);

    free(buffer);
    return gui->hsl_tex->tex;
>>>>>>> 735080bc
}

static int create_hue_texture(void)
{
    uint8_t *buffer;
    if (!gui->hue_tex) {
        gui->hue_tex = texture_new_surface(32, 256, TF_RGB);
        buffer = (uint8_t*)malloc(32 * 256 * 3);
        hue_bitmap(buffer, 32, 256);
        glBindTexture(GL_TEXTURE_2D, gui->hue_tex->tex);
        glTexImage2D(GL_TEXTURE_2D, 0, GL_RGB, 32, 256, 0,
                GL_RGB, GL_UNSIGNED_BYTE, buffer);
        free(buffer);
    }
    return gui->hue_tex->tex;
}

static bool color_edit(const char *name, uint8_t color[4]) {
    bool ret = false;
    ImVec2 c_pos;
    ImGuiIO& io = ImGui::GetIO();
    uint8_t hsl[4];
    ImDrawList* draw_list = ImGui::GetWindowDrawList();

    ImGui::Text("Edit color");
    ImVec4 c = color;
    rgb_to_hsl(color, hsl);
    hsl[3] = color[3];

    c_pos = ImGui::GetCursorScreenPos();
    int tex_size = 256;
    ImGui::Image((void*)(uintptr_t)create_hsl_texture(hsl[0]),
            ImVec2(tex_size, tex_size));
    // Draw lines.
    draw_list->AddLine(c_pos + ImVec2(hsl[2] * tex_size / 255, 0),
            c_pos + ImVec2(hsl[2] * tex_size / 255, 256),
            0xFFFFFFFF, 2.0f);
    draw_list->AddLine(c_pos + ImVec2(0,   256 - hsl[1] * tex_size / 255),
            c_pos + ImVec2(256, 256 - hsl[1] * tex_size / 255),
            0xFFFFFFFF, 2.0f);

    draw_list->AddLine(c_pos + ImVec2(hsl[2] * tex_size / 255, 0),
            c_pos + ImVec2(hsl[2] * tex_size / 255, 256),
            0xFF000000, 1.0f);
    draw_list->AddLine(c_pos + ImVec2(0,   256 - hsl[1] * tex_size / 255),
            c_pos + ImVec2(256, 256 - hsl[1] * tex_size / 255),
            0xFF000000, 1.0f);

    if (ImGui::IsItemHovered() && io.MouseDown[0]) {
        ImVec2 pos = ImVec2(ImGui::GetIO().MousePos.x - c_pos.x,
                ImGui::GetIO().MousePos.y - c_pos.y);
        hsl[1] = 255 - pos.y;
        hsl[2] = pos.x;
        hsl_to_rgb(hsl, color);
        c = color;
        ret = true;
    }
    ImGui::SameLine();
    c_pos = ImGui::GetCursorScreenPos();
    ImGui::Image((void*)(uintptr_t)create_hue_texture(), ImVec2(32, 256));
    draw_list->AddLine(c_pos + ImVec2( 0, 255 - hsl[0] * 256 / 255),
            c_pos + ImVec2(31, 255 - hsl[0] * 256 / 255),
            0xFFFFFFFF, 2.0f);

    if (ImGui::IsItemHovered() && io.MouseDown[0]) {
        ImVec2 pos = ImVec2(ImGui::GetIO().MousePos.x - c_pos.x,
                ImGui::GetIO().MousePos.y - c_pos.y);
        hsl[0] = 255 - pos.y;
        hsl_to_rgb(hsl, color);
        c = color;
        ret = true;
    }

    ret = ImGui::ColorEdit3(name, (float*)&c) || ret;
    if (ret) {
        color[0] = c.x * 255;
        color[1] = c.y * 255;
        color[2] = c.z * 255;
        color[3] = c.w * 255;
    }
    return ret;
}



static int on_gesture(const gesture_t *gest, void *user)
{
    gui_t *gui = (gui_t*)user;
    ImGuiIO& io = ImGui::GetIO();
    io.MousePos = ImVec2(gest->pos[0], gest->pos[1]);
    io.MouseDown[0] = (gest->type == GESTURE_DRAG) &&
                      (gest->state != GESTURE_END);
    if (gest->state == GESTURE_BEGIN && !gui->mouse_in_view)
        gui->capture_mouse = true;
    if (gest->state == GESTURE_END || gest->type == GESTURE_HOVER)
        gui->capture_mouse = false;
    return 0;
}


static void gui_init(const inputs_t *inputs)
{
    gui = (gui_t*)calloc(1, sizeof(*gui));
    init_prog(&gui->prog);
    GL(glGenBuffers(1, &gui->array_buffer));
    GL(glGenBuffers(1, &gui->index_buffer));
    init_ImGui(inputs);
    gui->gestures.drag.type = GESTURE_DRAG;
    gui->gestures.drag.callback = on_gesture;
    gui->gestures.hover.type = GESTURE_HOVER;
    gui->gestures.hover.callback = on_gesture;

    g_tex_icons = texture_new_image("asset://data/images/icons.png", 0);
    GL(glBindTexture(GL_TEXTURE_2D, g_tex_icons->tex));
}

void gui_release(void)
{
    ImGui::Shutdown();
}

// XXX: Move this somewhere else.
void render_axis_arrows(goxel_t *goxel, const float view_size[2])
{
    const float AXIS[][3] = {{1, 0, 0}, {0, 1, 0}, {0, 0, 1}};
    int i;
    const int d = 40;  // Distance to corner of the view.
    float spos[2] = {d, d};
    float pos[3], normal[3], b[3];
    uint8_t c[4];
    float s = 1;
    float view[4] = {0, 0, view_size[0], view_size[1]};
    camera_get_ray(&goxel->camera, spos, view, pos, normal);
    if (goxel->camera.ortho)
        s = goxel->camera.dist / 32;
    else
        vec3_iaddk(pos, normal, 100);

    for (i = 0; i < 3; i++) {
        vec3_addk(pos, AXIS[i], 2.0 * s, b);
        vec4_set(c, AXIS[i][0] * 255,
                    AXIS[i][1] * 255,
                    AXIS[i][2] * 255, 255);
        render_line(&goxel->rend, pos, b, c);
    }
}

void render_view(const ImDrawList* parent_list, const ImDrawCmd* cmd)
{
    float scale = ImGui::GetIO().DisplayFramebufferScale.y;
    view_t *view = (view_t*)cmd->UserCallbackData;
    const float width = ImGui::GetIO().DisplaySize.x;
    const float height = ImGui::GetIO().DisplaySize.y;
    // XXX: 6 here means 'export' panel.  Need to use an enum!
    if (    gui->current_panel == 6 &&
            goxel->export_task.status) {
        goxel_render_export_view(view->rect);
    } else {
        goxel_render_view(goxel, view->rect);
    }
    GL(glViewport(0, 0, width * scale, height * scale));
}

// XXX: better replace this by something more automatic.
static void auto_grid(int nb, int i, int col)
{
    if ((i + 1) % col != 0) ImGui::SameLine();
}

<<<<<<< HEAD
static void mode_panel(goxel_t *goxel)
{
    int i;
    bool v;
    struct {
        int        mode;
        const char *name;
        int        icon;
    } values[] = {
        {MODE_ADD,    "Add",  ICON_MODE_ADD},
        {MODE_SUB,    "Sub",  ICON_MODE_SUB},
        {MODE_PAINT,  "Paint", ICON_MODE_PAINT},
    };
    ImGui::Text("Mode");

    ImGui::GoxGroupBegin();
    for (i = 0; i < (int)ARRAY_SIZE(values); i++) {
        v = goxel->painter.mode == values[i].mode;
        if (ImGui::GoxSelectable(values[i].name, &v,
                                 g_tex_icons->tex, values[i].icon)) {
            goxel->painter.mode = values[i].mode;
        }
        auto_grid(ARRAY_SIZE(values), i, 4);
    }
    ImGui::GoxGroupEnd();
}

static void shapes_panel(goxel_t *goxel);
static void tool_options_panel(goxel_t *goxel)
{
    int i;
    float w, v;
    bool s;
    const char *snap[] = {
        "Mesh",
        "Plane",
        "Sel In",
        "Sel Out",
    };
    ImVec4 color;
    layer_t *layer;
    mat4_t mat;
    if (IS_IN(goxel->tool, TOOL_BRUSH, TOOL_LASER)) {
        i = goxel->tool_radius * 2;
        if (ImGui::GoxInputInt("Size", &i, 1, 1, 128)) {
            i = clamp(i, 1, 128);
            goxel->tool_radius = i / 2.0;
        }
    }
    if (IS_IN(goxel->tool, TOOL_BRUSH, TOOL_LASER, TOOL_SHAPE)) {
        s = goxel->painter.smoothness;
        if (ImGui::Checkbox("Antialiased", &s)) {
            goxel->painter.smoothness = s ? 1 : 0;
        }
    }
    if (goxel->tool == TOOL_SHAPE) {
        ImGui::Checkbox("Two steps", &goxel->tool_shape_two_steps);
        if (ImGui::IsItemHovered())
            ImGui::SetTooltip("Second click set the height");
    }
    if (IS_IN(goxel->tool, TOOL_BRUSH, TOOL_SHAPE)) {
        ImGui::Text("Snap on");

        w = ImGui::GetContentRegionAvailWidth() / 2.0 - 1;

        ImGui::GoxGroupBegin();
        for (i = 0; i < (int)ARRAY_SIZE(snap); i++) {
            s = goxel->snap & (1 << i);
            if (ImGui::GoxSelectable(snap[i], &s, 0, 0, NULL, ImVec2(w, 18))) {
                goxel->snap = s ? goxel->snap | (1 << i) :
                                  goxel->snap & ~(1 << i);
            }
            auto_grid(ARRAY_SIZE(snap), i, 2);
        }
        v = goxel->snap_offset;
        if (ImGui::GoxInputFloat("Offset", &v, 0.1, -1, +1, "%.1f"))
            goxel->snap_offset = clamp(v, -1, +1);
        ImGui::GoxGroupEnd();
    }

    if (IS_IN(goxel->tool, TOOL_BRUSH, TOOL_SHAPE)) {
        mode_panel(goxel);
        shapes_panel(goxel);
    }
    if (IS_IN(goxel->tool, TOOL_BRUSH, TOOL_SHAPE, TOOL_PICK_COLOR)) {
        ImGui::Text("Color");
        color = uvec4b_to_imvec4(goxel->painter.color);
        ImGui::ColorButton(color);
        if (ImGui::BeginPopupContextItem("color context menu", 0)) {
            ImGui::GoxColorEdit("##edit", &goxel->painter.color);
            if (ImGui::Button("Close"))
                ImGui::CloseCurrentPopup();
            ImGui::EndPopup();
        }
    }
    if (goxel->tool == TOOL_SHAPE) {
        ImGui::GoxAction("fill_selection", "Fill selection", 1.0, "");
    }
    if (goxel->tool == TOOL_SET_PLANE) {
        ImGui::GoxGroupBegin();
        i = 0;
        if (ImGui::GoxInputInt("Move", &i))
            mat4_itranslate(&goxel->plane.mat, 0, 0, -i);
        i = 0;
        if (ImGui::GoxInputInt("Rot X", &i))
            mat4_irotate(&goxel->plane.mat, i * M_PI / 2, 1, 0, 0);
        i = 0;
        if (ImGui::GoxInputInt("Rot Y", &i))
            mat4_irotate(&goxel->plane.mat, i * M_PI / 2, 0, 1, 0);
        ImGui::GoxGroupEnd();
    }
    if (goxel->tool == TOOL_MOVE) {
        ImGuiInputTextFlags flags = ImGuiInputTextFlags_EnterReturnsTrue;
        mat = mat4_identity;
        layer = goxel->image->active_layer;
        ImGui::GoxGroupBegin();
        i = 0;
        if (ImGui::GoxInputInt("Move X", &i))
            mat4_itranslate(&mat, i, 0, 0);
        i = 0;
        if (ImGui::GoxInputInt("Move Y", &i, 1, -1, flags))
            mat4_itranslate(&mat, 0, i, 0);
        i = 0;
        if (ImGui::GoxInputInt("Move Z", &i, 1, -1, flags))
            mat4_itranslate(&mat, 0, 0, i);
        ImGui::GoxGroupEnd();
        ImGui::GoxGroupBegin();
        i = 0;
        if (ImGui::GoxInputInt("Rot X", &i, 1, -1, flags))
            mat4_irotate(&mat, i * M_PI / 2, 1, 0, 0);
        i = 0;
        if (ImGui::GoxInputInt("Rot Y", &i, 1, -1, flags))
            mat4_irotate(&mat, i * M_PI / 2, 0, 1, 0);
        i = 0;
        if (ImGui::GoxInputInt("Rot Z", &i, 1, -1, flags))
            mat4_irotate(&mat, i * M_PI / 2, 0, 0, 1);
        ImGui::GoxGroupEnd();
        if (layer->image && ImGui::InputInt("Scale", &i)) {
            v = pow(2, i);
            mat4_iscale(&mat, v, v, v);
        }
        if (memcmp(&mat, &mat4_identity, sizeof(mat))) {
            image_history_push(goxel->image);
            mesh_move(layer->mesh, &mat);
            layer->mat = mat4_mul(mat, layer->mat);
            goxel_update_meshes(goxel, -1);
        }
    }
    if (goxel->tool == TOOL_SELECTION) {
        ImGui::GoxAction("clear_selection", "Clear selection", 1.0, "");
        ImGui::GoxAction("cut_as_new_layer", "Cut as new layer", 1.0, "");
    }
}

static void shapes_panel(goxel_t *goxel)
{
    struct {
        const char  *name;
        shape_t     *shape;
        int         icon;
    } shapes[] = {
        {"Sphere", &shape_sphere, ICON_SHAPE_SPHERE},
        {"Cube", &shape_cube, ICON_SHAPE_CUBE},
        {"Cylinder", &shape_cylinder, ICON_SHAPE_CYLINDER},
    };
    int i;
    bool v;
    ImGui::Text("Shape");
    ImGui::PushID("shapes");

    ImGui::GoxGroupBegin();
    for (i = 0; i < (int)ARRAY_SIZE(shapes); i++) {
        v = goxel->painter.shape == shapes[i].shape;
        if (ImGui::GoxSelectable(shapes[i].name, &v, g_tex_icons->tex,
                                 shapes[i].icon)) {
            goxel->painter.shape = shapes[i].shape;
        }
        auto_grid(ARRAY_SIZE(shapes), i, 4);
    }
    ImGui::GoxGroupEnd();
    ImGui::PopID();
}

static void procedural_panel(goxel_t *goxel)
{
    static char **progs = NULL;
    static char **names = NULL;
    static int nb_progs = 0;
    static bool first_time = true;
    int i;
    static int current = -1;
    gox_proc_t *proc = &goxel->proc;
    bool enabled;
    static bool auto_run;
    static int timer = 0;

    ImGuiStyle& style = ImGui::GetStyle();

    if (first_time) {
        first_time = false;
        strcpy(gui->prog_buff, "shape main {\n    cube[s 3]\n}");
        for (i = 0; i < nb_progs; i++) {free(progs[i]); free(names[i]);}
        free(progs);
        free(names);
        nb_progs = proc_list_examples(NULL);
        progs = (char**)calloc(nb_progs, sizeof(*progs));
        names = (char**)calloc(nb_progs, sizeof(*names));
        proc_list_examples(
                [](int i, const char *name, const char *code){
                    progs[i] = strdup(code);
                    names[i] = strdup(name);
                });
        proc_parse(gui->prog_buff, proc);
    }

    if (ImGui::InputTextMultiline("", gui->prog_buff,
                                  ARRAY_SIZE(gui->prog_buff),
                                  ImVec2(-1, 400))) {
        timer = 0;
        proc_parse(gui->prog_buff, proc);
    }
    if (proc->error.str) {
        float h = ImGui::CalcTextSize("").y;
        ImVec2 rmin = ImGui::GetItemRectMin();
        ImVec2 rmax = ImGui::GetItemRectMax();
        rmin.y = rmin.y + goxel->proc.error.line * h + 2;
        rmax.y = rmin.y + h;
        ImDrawList* draw_list = ImGui::GetWindowDrawList();
        draw_list->AddRect(rmin, rmax, 0x800000ff);
        ImGui::Text("%s", proc->error.str);
    }
    enabled = proc->state >= PROC_READY;

    if (auto_run && proc->state == PROC_READY && timer == 0) timer = 1;
    if (proc->state == PROC_RUNNING) {
        if (ImGui::Button("Stop")) proc_stop(proc);
    } else {
        ImGui::PushStyleColor(ImGuiCol_Text, style.Colors[
                         enabled ? ImGuiCol_Text : ImGuiCol_TextDisabled]);
        if (    (ImGui::Button("Run") && enabled) ||
                (auto_run && proc->state == PROC_READY &&
                 timer && timer++ >= 16)) {
            mesh_clear(goxel->image->active_layer->mesh);
            proc_start(proc, NULL);
            timer = 0;
        }
        ImGui::PopStyleColor();
    }
    ImGui::SameLine();
    if (ImGui::Checkbox("Auto", &auto_run))
        proc_parse(gui->prog_buff, proc);
    ImGui::SameLine();

    if (ImGui::Button("Export Animation")) {
        const char *dir_path;
        dir_path = noc_file_dialog_open(
                    NOC_FILE_DIALOG_SAVE | NOC_FILE_DIALOG_DIR,
                    NULL, NULL, NULL);
        if (dir_path) {
            mesh_clear(goxel->image->active_layer->mesh);
            proc_start(proc, NULL);
            gui->prog_export_animation = true;
            sprintf(gui->prog_export_animation_path, "Path: %s", dir_path);
        }
    }

    // File load / save.  No error check yet!
    if (*gui->prog_path) {
        ImGui::PushItemWidth(-1);
        ImGui::InputText("##path", gui->prog_path, sizeof(gui->prog_path));
        ImGui::PopItemWidth();
    }
    if (ImGui::Button("Load")) {
        const char *path;
        path = noc_file_dialog_open(NOC_FILE_DIALOG_OPEN,
                                    "goxcf\0*.goxcf\0", NULL, NULL);
        if (path) {
            FILE *f = fopen(path, "r");
            int nb;
            nb = (int)fread(gui->prog_buff, 1, sizeof(gui->prog_buff), f);
            gui->prog_buff[nb] = '\0';
            fclose(f);
            strcpy(gui->prog_path, path);
        }
        proc_parse(gui->prog_buff, proc);
    }
    ImGui::SameLine();
    if (ImGui::Button("Save")) {
        if (!*gui->prog_path) {
            const char *path;
            path = noc_file_dialog_open(NOC_FILE_DIALOG_SAVE,
                                   "goxcf\0*.goxcf\0", NULL, NULL);
            if (path)
                strcpy(gui->prog_path, path);
        }
        if (*gui->prog_path) {
            FILE *f = fopen(gui->prog_path, "w");
            fwrite(gui->prog_buff, strlen(gui->prog_buff), 1, f);
            fclose(f);
        }
    }

    ImGui::PushItemWidth(-100);
    if (ImGui::Combo("Examples", &current, (const char**)names, nb_progs)) {
        strcpy(gui->prog_buff, progs[current]);
        proc_parse(gui->prog_buff, proc);
    }
    ImGui::PopItemWidth();

    if (proc->state == PROC_RUNNING && gui->prog_export_animation
            && !proc->in_frame) {
        char path[1024];
        sprintf(path, "%s/img_%04d.png",
                gui->prog_export_animation_path, proc->frame);
        action_exec2("export_as", "pp", "png", path);
    }
    if (proc->state != PROC_RUNNING) gui->prog_export_animation = false;

    if (proc->state == PROC_RUNNING) {
        proc_iter(proc);
        if (!proc->in_frame)
            goxel_update_meshes(goxel, MESH_LAYERS);
    }
}


=======
>>>>>>> 735080bc
static void tools_panel(goxel_t *goxel)
{
    const struct {
        int         tool;
        const char  *tool_id;
        const char  *name;
        int         icon;
    } values[] = {
        {TOOL_BRUSH,        "brush",     "Brush",        ICON_TOOL_BRUSH},
        {TOOL_SHAPE,        "shape",     "Shape",        ICON_TOOL_SHAPE},
        {TOOL_LASER,        "laser",     "Laser",        ICON_TOOL_LASER},
        {TOOL_SET_PLANE,    "plane",     "Plane",        ICON_TOOL_PLANE},
        {TOOL_MOVE,         "move",      "Move",         ICON_TOOL_MOVE},
        {TOOL_PICK_COLOR,   "pick_color","Pick Color",   ICON_TOOL_PICK},
        {TOOL_SELECTION,    "selection", "Selection",    ICON_TOOL_SELECTION},
        {TOOL_EXTRUDE,      "extrude",   "Extrude",      ICON_TOOL_EXTRUDE},
        {TOOL_PROCEDURAL,   "procedural","Procedural",   ICON_TOOL_PROCEDURAL},
    };
    const int nb = ARRAY_SIZE(values);
    int i;
    bool v;
    char action_id[64];
    char label[64];
    const action_t *action = NULL;

    gui_group_begin(NULL);
    for (i = 0; i < nb; i++) {
        v = goxel->tool->id == values[i].tool;
        sprintf(label, "%s", values[i].name);
        if (values[i].tool_id) {
            sprintf(action_id, "tool_set_%s", values[i].tool_id);
            action = action_get(action_id);
            assert(action);
            if (action->shortcut)
                sprintf(label, "%s (%s)", values[i].name, action->shortcut);
        }
        if (gui_selectable_icon(label, &v, values[i].icon)) {
            action_exec(action, "");
        }
        auto_grid(nb, i, 4);
    }
    gui_group_end();
    auto_adjust_panel_size();

    ImGui::SetNextTreeNodeOpen(true, ImGuiSetCond_Once);
    if (ImGui::CollapsingHeader("Tool Options"))
        tool_gui(goxel->tool);
}

static void toggle_layer_only_visible(goxel_t *goxel, layer_t *layer)
{
    layer_t *other;
    bool others_all_invisible = true;
    DL_FOREACH(goxel->image->layers, other) {
        if (other == layer) continue;
        if (other->visible) {
            others_all_invisible = false;
            break;
        }
    }
    DL_FOREACH(goxel->image->layers, other)
        other->visible = others_all_invisible;
    layer->visible = true;
}

static bool layer_item(int i, int icon, bool *visible, bool *edit,
                       char *name, int len)
{
    const theme_t *theme = theme_get();
    bool ret = false;
    bool edit_ = *edit;
    static char *edit_name = NULL;
    static bool start_edit;
    float font_size = ImGui::GetFontSize();
    ImVec2 center;
    ImVec2 uv0, uv1;
    ImDrawList* draw_list = ImGui::GetWindowDrawList();

    ImGui::PushID(i);
    ImGui::PushStyleColor(ImGuiCol_Button, COLOR(WIDGET, INNER, *edit));
    ImGui::PushStyleColor(ImGuiCol_ButtonHovered,
            color_lighten(COLOR(WIDGET, INNER, *edit), 1.2));
    if (visible) {
        if (gui_selectable_icon("##visible", &edit_,
                *visible ? ICON_VISIBILITY : ICON_VISIBILITY_OFF)) {
            *visible = !*visible;
            ret = true;
        }
        ImGui::SameLine();
    }

    if (edit_name != name) {
        ImGui::PushStyleVar(ImGuiStyleVar_ButtonTextAlign, ImVec2(0, 0.5));
        if (icon != -1) {
            ImGui::PushStyleVar(ImGuiStyleVar_FramePadding,
                    ImVec2(theme->sizes.icons_height / 1.5, 0));
        }
        if (ImGui::Button(name, ImVec2(-1, theme->sizes.icons_height))) {
            *edit = true;
            ret = true;
        }
        if (icon != -1) ImGui::PopStyleVar();
        if (icon > 0) {
            center = ImGui::GetItemRectMin() +
                ImVec2(theme->sizes.icons_height / 2 / 1.5,
                       theme->sizes.icons_height / 2);
            uv0 = ImVec2(((icon - 1) % 8) / 8.0, ((icon - 1) / 8) / 8.0);
            uv1 = ImVec2(uv0.x + 1. / 8, uv0.y + 1. / 8);
            draw_list->AddImage(
                    (void*)(intptr_t)g_tex_icons->tex,
                    center - ImVec2(12, 12),
                    center + ImVec2(12, 12),
                    uv0, uv1, ImGui::GetColorU32(COLOR(WIDGET, TEXT, 0)));
        }
        ImGui::PopStyleVar();
        if (ImGui::IsItemHovered() && ImGui::IsMouseDoubleClicked(0)) {
            edit_name = name;
            start_edit = true;
        }
    } else {
        if (start_edit) ImGui::SetKeyboardFocusHere();
        ImGui::PushStyleVar(ImGuiStyleVar_FramePadding,
                            ImVec2(theme->sizes.item_padding_h,
                            (theme->sizes.icons_height - font_size) / 2));
        ImGui::InputText("##name_edit", name, len,
                         ImGuiInputTextFlags_AutoSelectAll);
        if (!start_edit && !ImGui::IsItemActive()) edit_name = NULL;
        start_edit = false;
        ImGui::PopStyleVar();
    }
    ImGui::PopStyleColor(2);
    ImGui::PopID();
    return ret;
}

static void layers_panel(goxel_t *goxel)
{
    layer_t *layer;
    int i = 0, icon, bbox[2][3];
    bool current, visible, bounded;
    gui_group_begin(NULL);
    DL_FOREACH(goxel->image->layers, layer) {
        current = goxel->image->active_layer == layer;
        visible = layer->visible;
        icon = layer->base_id ? ICON_LINK : -1;
        layer_item(i, icon, &visible, &current,
                   layer->name, sizeof(layer->name));
        if (current && goxel->image->active_layer != layer) {
            goxel->image->active_layer = layer;
            goxel_update_meshes(goxel, -1);
        }
        if (visible != layer->visible) {
            layer->visible = visible;
            if (ImGui::IsKeyDown(KEY_LEFT_SHIFT))
                toggle_layer_only_visible(goxel, layer);
            goxel_update_meshes(goxel, -1);
        }
        i++;
        auto_adjust_panel_size();
    }
    gui_group_end();
    gui_action_button("img_new_layer", NULL, 0, "");
    ImGui::SameLine();
    gui_action_button("img_del_layer", NULL, 0, "");
    ImGui::SameLine();
    gui_action_button("img_move_layer_up", NULL, 0, "");
    ImGui::SameLine();
    gui_action_button("img_move_layer_down", NULL, 0, "");

    layer = goxel->image->active_layer;
    bounded = !box_is_null(layer->box);

    gui_group_begin(NULL);
    gui_action_button("img_duplicate_layer", "Duplicate", 1, "");
    gui_action_button("img_clone_layer", "Clone", 1, "");
    gui_action_button("img_merge_visible_layers", "Merge visible", 1, "");
    if (bounded && gui_button("Crop to box", 1, 0)) {
        mesh_crop(layer->mesh, layer->box);
        goxel_update_meshes(goxel, -1);
    }
    gui_group_end();

    if (layer->base_id) {
        gui_group_begin(NULL);
        gui_action_button("img_unclone_layer", "Unclone", 1, "");
        gui_action_button("img_select_parent_layer", "Select parent", 1, "");
        gui_group_end();
    }
    if (ImGui::Checkbox("Bounded", &bounded)) {
        if (bounded) {
            mesh_get_bbox(layer->mesh, bbox, true);
            if (bbox[0][0] > bbox[1][0]) memset(bbox, 0, sizeof(bbox));
            bbox_from_aabb(layer->box, bbox);
        } else {
            mat4_copy(mat4_zero, layer->box);
        }
    }
    if (bounded) gui_bbox(layer->box);
}


static bool render_palette_entry(const uint8_t color[4], uint8_t target[4])
{
    bool ret;
    ImDrawList* draw_list = ImGui::GetWindowDrawList();
    const theme_t *theme = theme_get();

    ImGui::PushStyleColor(ImGuiCol_Button, color);
    ImGui::PushStyleColor(ImGuiCol_ButtonHovered, color);
    ret = ImGui::Button("", ImVec2(theme->sizes.item_height,
                                   theme->sizes.item_height));
    if (memcmp(color, target, 4) == 0) {
        draw_list->AddRect(ImGui::GetItemRectMin(), ImGui::GetItemRectMax(),
                           0xFFFFFFFF, 0, 0, 1);
    }
    ImGui::PopStyleColor(2);
    if (ret) memcpy(target, color, 4);
    return ret;
}


static void palette_panel(goxel_t *goxel)
{
    palette_t *p;
    int i, current, nb = 0, nb_col = 8;
    const char **names;

    DL_COUNT(goxel->palettes, p, nb);
    names = (const char**)calloc(nb, sizeof(*names));

    i = 0;
    DL_FOREACH(goxel->palettes, p) {
        if (p == goxel->palette) current = i;
        names[i++] = p->name;
    }
    ImGui::PushItemWidth(-1);
    if (gui_combo("##palettes", &current, names, nb)) {
        goxel->palette = goxel->palettes;
        for (i = 0; i < current; i++) goxel->palette = goxel->palette->next;
    }
    ImGui::PopItemWidth();
    free(names);

    p = goxel->palette;

    for (i = 0; i < p->size; i++) {
        ImGui::PushID(i);
        render_palette_entry(p->entries[i].color, goxel->painter.color);
        auto_adjust_panel_size();
        if ((i + 1) % nb_col && i != p->size - 1) ImGui::SameLine();
        ImGui::PopID();
    }
}

static void render_advanced_panel(goxel_t *goxel)
{
    float v;
    ImVec4 c;
    int i;
    const struct {
        uint8_t    *color;
        const char *label;
    } COLORS[] = {
        {goxel->back_color, "Back color"},
        {goxel->grid_color, "Grid color"},
        {goxel->image_box_color, "Box color"},
    };

    ImGui::PushID("render_advanced");
    ImGui::Text("Light");
    gui_angle("Pitch", &goxel->rend.light.pitch, -90, +90);
    gui_angle("Yaw", &goxel->rend.light.yaw, 0, 360);
    gui_checkbox("Fixed", &goxel->rend.light.fixed, NULL);

    gui_group_begin(NULL);
    v = goxel->rend.settings.border_shadow;
    if (gui_input_float("bshadow", &v, 0.1, 0.0, 1.0, NULL)) {
        v = clamp(v, 0, 1); \
        goxel->rend.settings.border_shadow = v;
    }
#define MAT_FLOAT(name, min, max) \
    v = goxel->rend.settings.name;  \
    if (gui_input_float(#name, &v, 0.1, min, max, NULL)) { \
        v = clamp(v, min, max); \
        goxel->rend.settings.name = v; \
    }

    MAT_FLOAT(ambient, 0, 1);
    MAT_FLOAT(diffuse, 0, 1);
    MAT_FLOAT(specular, 0, 1);
    MAT_FLOAT(shininess, 0.1, 10);
    MAT_FLOAT(smoothness, 0, 1);

#undef MAT_FLOAT
    gui_group_end();

    ImGui::CheckboxFlags("Borders",
            (unsigned int*)&goxel->rend.settings.effects, EFFECT_BORDERS);
    ImGui::CheckboxFlags("Borders all",
            (unsigned int*)&goxel->rend.settings.effects, EFFECT_BORDERS_ALL);
    ImGui::CheckboxFlags("See back",
            (unsigned int*)&goxel->rend.settings.effects, EFFECT_SEE_BACK);
    if (ImGui::CheckboxFlags("Marching Cubes",
            (unsigned int*)&goxel->rend.settings.effects, EFFECT_MARCHING_CUBES)) {
        goxel->rend.settings.smoothness = 1;
    }
    if (goxel->rend.settings.effects & EFFECT_MARCHING_CUBES)
        ImGui::CheckboxFlags("Flat",
            (unsigned int*)&goxel->rend.settings.effects, EFFECT_FLAT);

    ImGui::Text("Other");
    for (i = 0; i < (int)ARRAY_SIZE(COLORS); i++) {
        ImGui::PushID(COLORS[i].label);
        c = COLORS[i].color;
        ImGui::ColorButton(c);
        if (ImGui::BeginPopupContextItem("color context menu", 0)) {
            color_edit("##edit", COLORS[i].color);
            if (ImGui::Button("Close"))
                ImGui::CloseCurrentPopup();
            ImGui::EndPopup();
        }
        ImGui::SameLine();
        ImGui::Text("%s", COLORS[i].label);
        ImGui::PopID();
    }
    gui_action_checkbox("grid_visible", "Show grid");
    ImGui::PopID();
}


static void render_panel(goxel_t *goxel)
{
    int i, current = -1;
    int nb = render_get_default_settings(0, NULL, NULL);
    float v;
    char *name;
    const char **names;
    render_settings_t settings;

    ImGui::Checkbox("Cycles", &gui->use_cycles);
    goxel->use_cycles = gui->use_cycles;
    goxel->no_edit = goxel->use_cycles || gui->popup.title;
    ImGui::Checkbox("Ortho", &goxel->camera.ortho);
    names = (const char**)calloc(nb, sizeof(*names));
    for (i = 0; i < nb; i++) {
        render_get_default_settings(i, &name, &settings);
        names[i] = name;
        if (memcmp(&goxel->rend.settings, &settings,
                         sizeof(settings)) == 0)
            current = i;
    }
    gui_text("Presets:");
    if (gui_combo("##Presets", &current, names, nb)) {
        render_get_default_settings(current, NULL, &settings);
        goxel->rend.settings = settings;
    }
    free(names);

    v = goxel->rend.settings.shadow;
    if (gui_input_float("shadow", &v, 0.1, 0, 0, NULL)) {
        goxel->rend.settings.shadow = clamp(v, 0, 1);
    }
    ImGui::SetNextTreeNodeOpen(false, ImGuiSetCond_Once);
    if (ImGui::CollapsingHeader("Render Advanced"))
        render_advanced_panel(goxel);
}

static void export_panel(goxel_t *goxel)
{
    int i;
    int maxsize;
    const char *path;

    goxel->no_edit = goxel->export_task.status || gui->popup.title;

    GL(glGetIntegerv(GL_MAX_TEXTURE_SIZE, &maxsize));
    maxsize /= 2; // Because png export already double it.
    goxel->show_export_viewport = true;
    gui_group_begin(NULL);
    i = goxel->image->export_width;
    if (gui_input_int("width", &i, 1, maxsize))
        goxel->image->export_width = clamp(i, 1, maxsize);
    i = goxel->image->export_height;
    if (gui_input_int("height", &i, 1, maxsize))
        goxel->image->export_height = clamp(i, 1, maxsize);
    if (gui_button("Set output", 1, 0)) {
        path = noc_file_dialog_open(NOC_FILE_DIALOG_SAVE, "png\0*.png\0", NULL,
                                    "untitled.png");
        if (path) strcpy(goxel->export_task.output, path);
    }
    gui_group_end();

<<<<<<< HEAD
static void import_dicom(goxel_t *goxel)
{
    const char *path;
    path = noc_file_dialog_open(NOC_FILE_DIALOG_OPEN | NOC_FILE_DIALOG_DIR,
                                NULL, NULL, NULL);
    if (!path) return;
    dicom_import(path);
}

static void import_qubicle(goxel_t *goxel)
{
    const char *path;
    path = noc_file_dialog_open(NOC_FILE_DIALOG_OPEN, NULL, NULL, NULL);
    if (!path) return;
    qubicle_import(path);
=======
    if (*goxel->export_task.output)
        gui_text("%s", goxel->export_task.output);

    if (gui_button(goxel->export_task.status ? "Cancel" : "Render", 1, 0)) {
        goxel->export_task.status = goxel->export_task.status ? 0 : 1;
        if (goxel->export_task.status && !(*goxel->export_task.output)) {
            gui_alert("Error", "Output not set");
            goxel->export_task.status = 0;
        }
    }

    if (goxel->export_task.status) {
        gui_text("%d/100", (int)(goxel->export_task.progress * 100));
    }

>>>>>>> 735080bc
}

static void image_panel(goxel_t *goxel)
{
<<<<<<< HEAD
    const char *path;
    path = noc_file_dialog_open(NOC_FILE_DIALOG_OPEN, "vox\0*.vox\0",
                                NULL, NULL);
    if (!path) return;
    vox_import(path);
=======
    bool bounded;
    image_t *image = goxel->image;
    float (*box)[4][4] = &image->box;

    bounded = !box_is_null(*box);
    if (ImGui::Checkbox("Bounded", &bounded)) {
        if (bounded)
            bbox_from_extents(*box, vec3_zero, 16, 16, 16);
        else
            mat4_copy(mat4_zero, *box);
    }
    if (bounded) gui_bbox(*box);
>>>>>>> 735080bc
}

static void cameras_panel(goxel_t *goxel)
{
<<<<<<< HEAD
    const char *path;
    path = noc_file_dialog_open(NOC_FILE_DIALOG_OPEN,
            "png\0*.png\0jpg\0*.jpg;*.jpeg\0", NULL, NULL);
    if (!path) return;
    goxel_import_image_plane(goxel, path);
}

static void export_as(goxel_t *goxel, const char *filter)
{
    const char *path;
    char name[32];
    sprintf(name, "untitled.%s", filter);
    path = noc_file_dialog_open(NOC_FILE_DIALOG_SAVE, filter, NULL, name);
    if (!path) return;
    action_exec2("export_as", "pp", filter, path);
=======
    camera_t *cam;
    int i = 0;
    bool current;
    gui_group_begin(NULL);
    DL_FOREACH(goxel->image->cameras, cam) {
        current = goxel->image->active_camera == cam;
        if (layer_item(i, -1, NULL, &current, cam->name, sizeof(cam->name))) {
            if (current) {
                camera_set(&goxel->camera, cam);
                goxel->image->active_camera = cam;
            } else {
                goxel->image->active_camera = NULL;
            }
        }
        i++;
    }
    gui_group_end();
    gui_action_button("img_new_camera", NULL, 0, "");
    ImGui::SameLine();
    gui_action_button("img_del_camera", NULL, 0, "");
    ImGui::SameLine();
    gui_action_button("img_move_camera_up", NULL, 0, "");
    ImGui::SameLine();
    gui_action_button("img_move_camera_down", NULL, 0, "");

    cam = &goxel->camera;
    gui_input_float("dist", &cam->dist, 10.0, 0, 0, NULL);

    gui_group_begin("Offset");
    gui_input_float("x", &cam->ofs[0], 1.0, 0, 0, NULL);
    gui_input_float("y", &cam->ofs[1], 1.0, 0, 0, NULL);
    gui_input_float("z", &cam->ofs[2], 1.0, 0, 0, NULL);
    gui_group_end();

    gui_quat("Rotation", cam->rot);

    gui_group_begin("Set");
    gui_action_button("view_left", "left", 0.5, ""); ImGui::SameLine();
    gui_action_button("view_right", "right", 1.0, "");
    gui_action_button("view_front", "front", 0.5, ""); ImGui::SameLine();
    gui_action_button("view_top", "top", 1.0, "");
    gui_action_button("view_default", "default", 1.0, "");
    gui_group_end();
}

static void debug_panel(goxel_t *goxel)
{
    ImGui::Text("FPS: %d", (int)round(goxel->fps));
>>>>>>> 735080bc
}

static void import_image_plane(goxel_t *goxel)
{
    const char *path;
<<<<<<< HEAD
    path = noc_file_dialog_open(NOC_FILE_DIALOG_OPEN, "gox\0*.gox\0",
                                NULL, NULL);
    if (!path) return;
    load_from_file(goxel, path);
=======
    path = noc_file_dialog_open(NOC_FILE_DIALOG_OPEN,
            "png\0*.png\0jpg\0*.jpg;*.jpeg\0", NULL, NULL);
    if (!path) return;
    goxel_import_image_plane(goxel, path);
>>>>>>> 735080bc
}

static bool shift_alpha_popup(void *data)
{
    static int v = 0;
    static mesh_t *original_mesh = NULL;
    mesh_t *mesh;
    mesh = goxel->image->active_layer->mesh;
    if (!original_mesh)
        original_mesh = mesh_copy(mesh);
    if (ImGui::InputInt("shift", &v, 1)) {
        mesh_set(mesh, original_mesh);
        mesh_shift_alpha(mesh, v);
        goxel_update_meshes(goxel, -1);
    }
    if (ImGui::Button("OK")) {
        mesh_delete(original_mesh);
        original_mesh = NULL;
        return true;
    }
    return false;
}

static bool about_popup(void *data)
{
    using namespace ImGui;
    Text("Goxel " GOXEL_VERSION_STR);
    Text("Copyright © 2015-2017 Guillaume Chereau");
    Text("<guillaume@noctua-software.com>");
    Text("GPL 3 License");
    Text("http://guillaumechereau.github.io/goxel");

    SetNextTreeNodeOpen(true, ImGuiSetCond_Once);
    if (CollapsingHeader("Credits")) {
        Text("Code:");
        BulletText("Guillaume Chereau <guillaume@noctua-software.com>");
        BulletText("Dustin Willis Webber <dustin.webber@gmail.com>");
        BulletText("Pablo Hugo Reda <pabloreda@gmail.com>");
        BulletText("Othelarian (https://github.com/othelarian)");

        Text("Libraries:");
        BulletText("dear imgui (https://github.com/ocornut/imgui)");
        BulletText("stb (https://github.com/nothings/stb)");
        BulletText("uthash (https://troydhanson.github.io/uthash/)");
        BulletText("inih (https://github.com/benhoyt/inih)");

        Text("Design:");
        BulletText("Guillaume Chereau <guillaume@noctua-software.com>");
        BulletText("Michal (https://github.com/YarlBoro)");
    }
    return gui_button("OK", 0, 0);
}

<<<<<<< HEAD
static void about_popup(bool just_open)
{
    ImGui::Text("Goxel " GOXEL_VERSION_STR);
    ImGui::Text("Copyright © 2015-2017");
    ImGui::Text("Guillaume Chereau <guillaume@noctua-software.com>");
    ImGui::Text("GPL 3 License");

    if (ImGui::CollapsingHeader("Credits")) {
        ImGui::Text("Code:");
        ImGui::BulletText("Guillaume Chereau <guillaume@noctua-software.com>");
        ImGui::BulletText("Dustin Willis Webber <dustin.webber@gmail.com>");
        ImGui::BulletText("Pablo Hugo Reda <pabloreda@gmail.com>");
        ImGui::BulletText("Othelarian (https://github.com/othelarian)");
        ImGui::Text("Art:");
        ImGui::BulletText("Michal (https://github.com/YarlBoro)");
    }

    if (ImGui::Button("OK")) {
        ImGui::CloseCurrentPopup();
    }
}

static int check_action_shortcut(const action_t *action)
=======
static int check_action_shortcut(const action_t *action, void *user)
>>>>>>> 735080bc
{
    ImGuiIO& io = ImGui::GetIO();
    const char *s = action->shortcut;
    bool check_key = true;
    bool check_char = true;
    if (!s) return 0;
    if (io.KeyCtrl) {
        if (!str_startswith(s, "Ctrl")) return 0;
        s += strlen("Ctrl ");
        check_char = false;
    }
    if (io.KeyShift) {
        check_key = false;
    }
    if (    (check_char && isCharPressed(s[0])) ||
            (check_key && ImGui::IsKeyPressed(s[0], false))) {
        action_exec(action, "");
        return 1;
    }
    return 0;
}

static int import_menu_action_callback(const action_t *a, void *user)
{
<<<<<<< HEAD
    static view_t view;
    static int current_panel = 0;
    float left_pane_width;
    bool open_shift_alpha = false;
    bool open_about = false;
    unsigned int i;
    ImGuiIO& io = ImGui::GetIO();

    io.DisplaySize = ImVec2((float)goxel->screen_size.x, (float)goxel->screen_size.y);

    // Setup time step
    io.DeltaTime = 1.0 / 60;
=======
    if (!a->file_format.name) return 0;
    if (!str_startswith(a->id, "import_")) return 0;
    if (ImGui::MenuItem(a->file_format.name)) action_exec(a, "");
    return 0;
}
>>>>>>> 735080bc

static int export_menu_action_callback(const action_t *a, void *user)
{
    if (!a->file_format.name) return 0;
    if (!str_startswith(a->id, "export_")) return 0;
    if (ImGui::MenuItem(a->file_format.name)) action_exec(a, "");
    return 0;
}

static bool render_menu_item(const char *id, const char *label)
{
    const action_t *action = action_get(id);
    assert(action);
    if (ImGui::MenuItem(label, action->shortcut)) {
        action_exec(action, "");
        return true;
    }
    return false;
}

<<<<<<< HEAD
    ImGui::NewFrame();

    // Create the root fullscreen window.
    ImGuiWindowFlags window_flags = ImGuiWindowFlags_NoTitleBar |
                                    ImGuiWindowFlags_NoResize |
                                    ImGuiWindowFlags_NoMove |
                                    ImGuiWindowFlags_NoScrollbar |
                                    ImGuiWindowFlags_MenuBar |
                                    ImGuiWindowFlags_NoCollapse;

    ImGui::SetNextWindowSize(ImVec2(io.DisplaySize.x, io.DisplaySize.y));
    ImGui::SetNextWindowPos(ImVec2(0, 0));
    ImGui::Begin("Goxel", NULL, window_flags);

    if (ImGui::BeginMenuBar()) {
        if (ImGui::BeginMenu("File")) {
            if (ImGui::MenuItem("Save", "Ctrl+S")) {
                action_exec2("save", "");
            }
            if (ImGui::MenuItem("Save as")) {
                action_exec2("save_as", "");
            }
            if (ImGui::MenuItem("Load", "Ctrl+O")) {
                load(goxel);
            }
            if (ImGui::BeginMenu("Import...")) {
                if (ImGui::MenuItem("image plane")) import_image_plane(goxel);
                if (ImGui::MenuItem("qubicle")) import_qubicle(goxel);
                if (ImGui::MenuItem("vox")) import_vox(goxel);
                if (ImGui::MenuItem("dicom")) import_dicom(goxel);
                ImGui::EndMenu();
            }
            if (ImGui::BeginMenu("Export As..")) {
                if (ImGui::MenuItem("png")) export_as(goxel, "png\0*.png\0");
                if (ImGui::MenuItem("obj")) export_as(goxel, "obj\0*.obj\0");
                if (ImGui::MenuItem("ply")) export_as(goxel, "ply\0*.ply\0");
                if (ImGui::MenuItem("qubicle")) export_as(goxel, "qubicle\0*.qb\0");
                if (ImGui::MenuItem("vox")) export_as(goxel, "vox\0*.vox\0");
                if (ImGui::MenuItem("pov")) export_as(goxel, "pov\0*.pov\0");
                if (ImGui::MenuItem("txt")) export_as(goxel, "txt\0*.txt\0");
                ImGui::EndMenu();
            }
            ImGui::GoxMenuItem("quit", "Quit");
            ImGui::EndMenu();
        }
        if (ImGui::BeginMenu("Edit")) {
            if (ImGui::MenuItem("Clear", "Delete"))
                action_exec2("layer_clear", "");
            if (ImGui::MenuItem("Undo", "Ctrl+Z")) goxel_undo(goxel);
            if (ImGui::MenuItem("Redo", "Ctrl+Y")) goxel_redo(goxel);
            if (ImGui::MenuItem("Shift Alpha"))
                open_shift_alpha = true;
=======
static void render_menu(void)
{
    ImGui::PushStyleColor(ImGuiCol_PopupBg, COLOR(MENU, INNER, 0));
    ImGui::PushStyleColor(ImGuiCol_Text, COLOR(MENU, TEXT, 0));

    if (!ImGui::BeginMenuBar()) return;
    if (ImGui::BeginMenu("File")) {
        render_menu_item("save", "Save");
        render_menu_item("save_as", "Save as");
        render_menu_item("open", "Open");
        if (ImGui::BeginMenu("Import...")) {
            if (ImGui::MenuItem("image plane")) import_image_plane(goxel);
            actions_iter(import_menu_action_callback, NULL);
>>>>>>> 735080bc
            ImGui::EndMenu();
        }
        if (ImGui::BeginMenu("Export As..")) {
            actions_iter(export_menu_action_callback, NULL);
            ImGui::EndMenu();
        }
<<<<<<< HEAD
        if (ImGui::BeginMenu("Help")) {
            if (ImGui::MenuItem("About"))
                open_about = true;
            ImGui::EndMenu();
        }
        ImGui::EndMenuBar();
    }

    left_pane_width = 168;
    if (current_panel == 0 && goxel->tool == TOOL_PROCEDURAL) {
        left_pane_width = clamp(ImGui::CalcTextSize(gui->prog_buff).x + 60,
                                250, 600);
=======
        render_menu_item("quit", "Quit");
        ImGui::EndMenu();
    }
    if (ImGui::BeginMenu("Edit")) {
        if (ImGui::MenuItem("Clear", "Delete"))
            action_exec2("layer_clear", "");
        render_menu_item("undo", "Undo");
        render_menu_item("redo", "Redo");
        render_menu_item("copy", "Copy");
        render_menu_item("past", "Past");
        if (ImGui::MenuItem("Shift Alpha"))
            gui_open_popup("Shift Alpha", 0, NULL, shift_alpha_popup);
        if (ImGui::MenuItem("Settings"))
            gui_open_popup("Settings", GUI_POPUP_FULL | GUI_POPUP_RESIZE,
                           NULL, gui_settings_popup);
        ImGui::EndMenu();
    }
    if (ImGui::BeginMenu("View")) {
        render_menu_item("view_left", "Left");
        render_menu_item("view_right", "Right");
        render_menu_item("view_front", "Front");
        render_menu_item("view_top", "Top");
        render_menu_item("view_default", "Default");
        ImGui::EndMenu();
    }
    if (ImGui::BeginMenu("Help")) {
        if (ImGui::MenuItem("About"))
            gui_open_popup("About", 0, NULL, about_popup);
        ImGui::EndMenu();
    }
    ImGui::EndMenuBar();
    ImGui::PopStyleColor(2);
}

static bool render_tab(const char *label, bool *v)
{
    ImFont *font = GImGui->Font;
    const ImFont::Glyph *glyph;
    char c;
    bool ret;
    const theme_t *theme = theme_get();
    int pad = theme->sizes.item_padding_h;
    ImVec2 text_size = ImGui::CalcTextSize(label);
    int xpad = (theme->sizes.item_height - text_size.y) / 2;
    float scale = ImGui::GetIO().DisplayFramebufferScale.y;
    ImGuiWindow* window = ImGui::GetCurrentWindow();
    ImVec2 pos = window->DC.CursorPos + ImVec2(0, text_size.x + pad);

    ImGui::PushStyleColor(ImGuiCol_Button, COLOR(TAB, INNER, *v));

    ImGui::PushID(label);

    ret = ImGui::InvisibleButton("", ImVec2(theme->sizes.item_height,
                                            text_size.x + pad * 2));
    ImGui::GoxBox(ImGui::GetItemRectMin(), ImGui::GetItemRectSize(),
                  false, 0x09);

    ImGui::PopStyleColor();
    while ((c = *label++)) {
        glyph = font->FindGlyph(c);
        if (!glyph) continue;

        window->DrawList->PrimReserve(6, 4);
        window->DrawList->PrimQuadUV(
                pos + ImVec2(glyph->Y0 + xpad, -glyph->X0) / scale,
                pos + ImVec2(glyph->Y0 + xpad, -glyph->X1) / scale,
                pos + ImVec2(glyph->Y1 + xpad, -glyph->X1) / scale,
                pos + ImVec2(glyph->Y1 + xpad, -glyph->X0) / scale,

                ImVec2(glyph->U0, glyph->V0),
                ImVec2(glyph->U1, glyph->V0),
                ImVec2(glyph->U1, glyph->V1),
                ImVec2(glyph->U0, glyph->V1),
                ImGui::ColorConvertFloat4ToU32(COLOR(TAB, TEXT, *v)));
        pos.y -= glyph->XAdvance / scale;
>>>>>>> 735080bc
    }
    ImGui::PopID();
    return ret;
}

static void render_left_panel(void)
{
    int i;
    const theme_t *theme = theme_get();
    float left_pane_width;
    const struct {
        const char *name;
        void (*fn)(goxel_t *goxel);
    } PANELS[] = {
        {"Tools", tools_panel},
        {"Palette", palette_panel},
        {"Layers", layers_panel},
        {"Render", render_panel},
        {"Cameras", cameras_panel},
        {"Image", image_panel},
        {"Export", export_panel},
        {"Debug", debug_panel},
    };
    ImDrawList* draw_list;

    left_pane_width = max(168, gui->min_panel_size);
    gui->min_panel_size = 0;
    ImGui::BeginChild("left pane", ImVec2(left_pane_width, 0), true);

    ImGui::BeginGroup();
    draw_list = ImGui::GetWindowDrawList();
    ImVec2 rmin = ImGui::GetCursorScreenPos() - ImVec2(4, 4);
    ImVec2 rmax = rmin + ImVec2(theme->sizes.item_height + 4,
                                ImGui::GetWindowHeight());
    draw_list->AddRectFilled(rmin, rmax,
                ImGui::ColorConvertFloat4ToU32(COLOR(TAB, BACKGROUND, 0)));

    for (i = 0; i < (int)ARRAY_SIZE(PANELS); i++) {
        bool b = (gui->current_panel == (int)i);
        if (render_tab(PANELS[i].name, &b)) {
            on_click();
            gui->current_panel = i;
        }
    }
    ImGui::EndGroup();

    ImGui::SameLine();
    ImGui::BeginGroup();

    goxel->show_export_viewport = false;

    ImGui::PushID("panel");
    ImGui::PushID(PANELS[gui->current_panel].name);
    PANELS[gui->current_panel].fn(goxel);
    ImGui::PopID();
    ImGui::PopID();

    ImGui::EndGroup();
    ImGui::EndChild();
}

void gui_iter(goxel_t *goxel, const inputs_t *inputs)
{
    if (!gui) gui_init(inputs);
    unsigned int i;
    ImGuiIO& io = ImGui::GetIO();
    ImDrawList* draw_list;
    ImGuiStyle& style = ImGui::GetStyle();
    const theme_t *theme = theme_get();
    gesture_t *gestures[] = {&gui->gestures.drag, &gui->gestures.hover};
    float display_rect[4] = {
        0.f, 0.f, (float)goxel->screen_size[0], (float)goxel->screen_size[1]};
    float font_size = ImGui::GetFontSize();

    io.DisplaySize = ImVec2((float)goxel->screen_size[0],
                            (float)goxel->screen_size[1]);

    io.DisplayFramebufferScale = ImVec2(goxel->screen_scale,
                                        goxel->screen_scale);
    io.DeltaTime = 1.0 / 60;
    gesture_update(2, gestures, inputs, display_rect, gui);
    io.MouseWheel = inputs->mouse_wheel;

    for (i = 0; i < ARRAY_SIZE(inputs->keys); i++)
        io.KeysDown[i] = inputs->keys[i];
    io.KeyShift = inputs->keys[KEY_LEFT_SHIFT] ||
                  inputs->keys[KEY_RIGHT_SHIFT];
    io.KeyCtrl = inputs->keys[KEY_CONTROL];
    for (i = 0; i < ARRAY_SIZE(inputs->chars); i++) {
        if (!inputs->chars[i]) break;
        io.AddInputCharacter(inputs->chars[i]);
    }

    // Setup theme.
    style.FramePadding = ImVec2(theme->sizes.item_padding_h,
                                (theme->sizes.item_height - font_size) / 2);
    style.FrameRounding = theme->sizes.item_rounding;
    style.ItemSpacing = ImVec2(theme->sizes.item_spacing_h,
                               theme->sizes.item_spacing_v);
    style.ItemInnerSpacing = ImVec2(theme->sizes.item_inner_spacing_h, 0);
    style.ScrollbarSize = theme->sizes.item_height;

    style.Colors[ImGuiCol_WindowBg] = COLOR(BASE, BACKGROUND, 0);
    style.Colors[ImGuiCol_PopupBg] = ImVec4(0.38, 0.38, 0.38, 1.0);
    style.Colors[ImGuiCol_Header] = style.Colors[ImGuiCol_WindowBg];
    style.Colors[ImGuiCol_Text] = COLOR(BASE, TEXT, 0);
    style.Colors[ImGuiCol_Button] = COLOR(BASE, INNER, 0);
    style.Colors[ImGuiCol_FrameBg] = COLOR(BASE, INNER, 0);
    style.Colors[ImGuiCol_ButtonActive] = COLOR(BASE, INNER, 1);
    style.Colors[ImGuiCol_ButtonHovered] =
        color_lighten(COLOR(BASE, INNER, 0), 1.2);
    style.Colors[ImGuiCol_CheckMark] = COLOR(WIDGET, INNER, 1);
    style.Colors[ImGuiCol_ComboBg] = COLOR(WIDGET, INNER, 0);
    style.Colors[ImGuiCol_MenuBarBg] = COLOR(MENU, BACKGROUND, 0);
    style.Colors[ImGuiCol_Border] = COLOR(BASE, OUTLINE, 0);

    ImGui::NewFrame();

    // Create the root fullscreen window.
    ImGuiWindowFlags window_flags = ImGuiWindowFlags_NoTitleBar |
                                    ImGuiWindowFlags_NoResize |
                                    ImGuiWindowFlags_NoMove |
                                    ImGuiWindowFlags_NoScrollbar |
                                    ImGuiWindowFlags_MenuBar |
                                    ImGuiWindowFlags_NoCollapse;

    ImGui::SetNextWindowSize(ImVec2(io.DisplaySize.x, io.DisplaySize.y));
    ImGui::SetNextWindowPos(ImVec2(0, 0));
    ImGui::Begin("Goxel", NULL, window_flags);

    render_menu();

    goxel->no_edit = false; // Set depending on what panel is selected.
    goxel->use_cycles = false;  // Also set depending on the panel.
    render_left_panel();
    ImGui::SameLine();

    if (gui->popup.title) {
        ImGui::OpenPopup(gui->popup.title);
        int flags = ImGuiWindowFlags_AlwaysAutoResize |
                    ImGuiWindowFlags_NoMove;
        if (gui->popup.flags & GUI_POPUP_FULL) {
            ImGui::SetNextWindowSize(ImVec2(io.DisplaySize.x - 40,
                                            io.DisplaySize.y - 40),
                        (gui->popup.flags & GUI_POPUP_RESIZE) ?
                            ImGuiSetCond_Once : 0);
        }
        if (gui->popup.flags & GUI_POPUP_RESIZE) {
            flags &= ~(ImGuiWindowFlags_NoMove |
                       ImGuiWindowFlags_AlwaysAutoResize);
        }
        if (ImGui::BeginPopupModal(gui->popup.title, NULL, flags)) {
            typeof(gui->popup.func) func = gui->popup.func;
            if (func(gui->popup.data)) {
                ImGui::CloseCurrentPopup();
                // Only reset if there was no change.
                if (func == gui->popup.func) {
                    gui->popup.title = NULL;
                    gui->popup.func = NULL;
                    free(gui->popup.data);
                    gui->popup.data = NULL;
                }
            }
            ImGui::EndPopup();
        }
    }

    ImGui::BeginChild("3d view", ImVec2(0, 0), false,
                      ImGuiWindowFlags_NoScrollWithMouse);
    // ImGui::Text("3d view");
    ImVec2 canvas_pos = ImGui::GetCursorScreenPos();
    ImVec2 canvas_size = ImGui::GetContentRegionAvail();
    canvas_size.y -= 20; // Leave space for the help label.
    vec4_set(gui->view.rect, canvas_pos.x, canvas_pos.y,
                             canvas_size.x, canvas_size.y);
    draw_list = ImGui::GetWindowDrawList();
    draw_list->AddCallback(render_view, &gui->view);
    // Invisible button so that we catch inputs.
    ImGui::InvisibleButton("canvas", canvas_size);
    gui->mouse_in_view = ImGui::IsItemHovered();
    float view_size[2] = {gui->view.rect[2], gui->view.rect[3]};
    float view_rect[4] = {canvas_pos.x,
                          io.DisplaySize.y - (canvas_pos.y + canvas_size.y),
                          canvas_size.x, canvas_size.y};
    // Call mouse_in_view with inputs in the view referential.
    if (!(!gui->mouse_in_view && inputs->mouse_wheel) &&
            !gui->capture_mouse) {
        inputs_t inputs2 = *inputs;
        for (i = 0; i < ARRAY_SIZE(inputs->touches); i++) {
            inputs2.touches[i].pos[1] =
                io.DisplaySize.y - inputs2.touches[i].pos[1];
        }
        goxel_mouse_in_view(goxel, view_rect, &inputs2);
    }

    render_axis_arrows(goxel, view_size);
    ImGui::Text("%s", goxel->hint_text ?: "");
    ImGui::SameLine(180);
    ImGui::Text("%s", goxel->help_text ?: "");

    ImGui::EndChild();
    ImGui::End();

<<<<<<< HEAD
    if (open_shift_alpha)
        ImGui::OpenPopup("Shift Alpha");
    if (ImGui::BeginPopupModal("Shift Alpha", NULL,
                ImGuiWindowFlags_AlwaysAutoResize)) {
        shift_alpha_popup(goxel, open_shift_alpha);
        ImGui::EndPopup();
    }
    if (open_about)
        ImGui::OpenPopup("About");
    if (ImGui::BeginPopupModal("About", NULL,
                ImGuiWindowFlags_AlwaysAutoResize)) {
        about_popup(open_about);
        ImGui::EndPopup();
    }

=======
>>>>>>> 735080bc
    // Handle the shortcuts.  XXX: this should be done with actions.
    if (ImGui::IsKeyPressed(KEY_DELETE, false))
        action_exec2("layer_clear", "");
    if (ImGui::IsKeyPressed(' ', false) && goxel->painter.mode == MODE_OVER)
        goxel->painter.mode = MODE_SUB;
    if (ImGui::IsKeyReleased(' ') && goxel->painter.mode == MODE_SUB)
        goxel->painter.mode = MODE_OVER;
    if (ImGui::IsKeyReleased(' ') && goxel->painter.mode == MODE_SUB)
        goxel->painter.mode = MODE_OVER;
    float last_tool_radius = goxel->tool_radius;

    if (!io.WantCaptureKeyboard) {
<<<<<<< HEAD
        if (ImGui::GoxIsCharPressed('[')) goxel->tool_radius -= 0.5;
        if (ImGui::GoxIsCharPressed(']')) goxel->tool_radius += 0.5;
        if (goxel->tool_radius != last_tool_radius) {
            goxel->tool_radius = clamp(goxel->tool_radius, 0.5, 64);
            tool_cancel(goxel, goxel->tool, goxel->tool_state);
=======
        if (isCharPressed('[')) goxel->tool_radius -= 0.5;
        if (isCharPressed(']')) goxel->tool_radius += 0.5;
        if (goxel->tool_radius != last_tool_radius) {
            goxel->tool_radius = clamp(goxel->tool_radius, 0.5, 64);
>>>>>>> 735080bc
        }

        // XXX: this won't map correctly to a French keyboard.  Unfortunately as
        // far as I can tell, GLFW3 does not allow to check for ctrl-Z on any
        // layout on Windows.  For the moment I just ignore the problem until I
        // either find a solution, either find a replacement for GLFW.
        // With the GLUT backend ctrl-z and ctrl-y are actually reported as the
        // key 25 and 26, which might makes more sense.  Here I test for both.
<<<<<<< HEAD
        if (    (io.KeyCtrl && ImGui::IsKeyPressed('Z', false)) ||
                ImGui::GoxIsCharPressed(26))
            goxel_undo(goxel);
        if (    (io.KeyCtrl && ImGui::IsKeyPressed('Y', false)) ||
                ImGui::GoxIsCharPressed(25))
            goxel_redo(goxel);

        // Check the action shortcuts.
        actions_iter(check_action_shortcut);
=======
        if (isCharPressed(26)) action_exec2("undo", "");
        if (isCharPressed(25)) action_exec2("redo", "");
        // Check the action shortcuts.
        actions_iter(check_action_shortcut, NULL);
>>>>>>> 735080bc
    }
}

void gui_render(void)
{
    ImGui::Render();
}

extern "C" {
using namespace ImGui;

static void stencil_callback(
        const ImDrawList* parent_list, const ImDrawCmd* cmd)
{
    int op = ((intptr_t)cmd->UserCallbackData);

    switch (op) {
    case 0: // Reset
        GL(glDisable(GL_STENCIL_TEST));
        GL(glStencilMask(0x00));
        break;
    case 1: // Write
        GL(glEnable(GL_STENCIL_TEST));
        GL(glStencilFunc(GL_ALWAYS, 1, 0xFF));
        GL(glStencilOp(GL_KEEP, GL_KEEP, GL_REPLACE));
        GL(glStencilMask(0xFF));
        break;
    case 2: // Filter
        GL(glEnable(GL_STENCIL_TEST));
        GL(glStencilFunc(GL_EQUAL, 1, 0xFF));
        GL(glStencilMask(0x00));
        break;
    default:
        assert(false);
        break;
    }
}

void gui_group_begin(const char *label)
{
    ImDrawList* draw_list = ImGui::GetWindowDrawList();
    if (label) ImGui::Text("%s", label);
    ImGui::PushID(label ? label : "group");
    gui->group++;
    draw_list->ChannelsSplit(2);
    draw_list->ChannelsSetCurrent(1);
    ImGui::BeginGroup();
    ImGui::PushStyleVar(ImGuiStyleVar_ItemSpacing, ImVec2(1, 1));
    ImGui::PushStyleVar(ImGuiStyleVar_FrameRounding, 0);
}

void gui_group_end(void)
{
    gui->group--;
    ImGui::PopID();
    ImGui::PopStyleVar(2);
    ImGui::Dummy(ImVec2(0, 0));
    ImGui::EndGroup();
    ImDrawList* draw_list = ImGui::GetWindowDrawList();
    draw_list->ChannelsSetCurrent(0);
    ImVec2 pos = ImGui::GetItemRectMin();
    ImVec2 size = ImGui::GetItemRectMax() - pos;

    // Stencil write.
    draw_list->AddCallback(stencil_callback, (void*)(intptr_t)1);
    GoxBox2(pos + ImVec2(1, 1), size - ImVec2(2, 2),
            COLOR(WIDGET, OUTLINE, 0), true);
    // Stencil filter.
    draw_list->AddCallback(stencil_callback, (void*)(intptr_t)2);

    draw_list->ChannelsMerge();
    // Stencil reset.
    draw_list->AddCallback(stencil_callback, (void*)(intptr_t)0);
    GoxBox2(pos, size, COLOR(WIDGET, OUTLINE, 0), false);
}

bool gui_input_int(const char *label, int *v, int minv, int maxv)
{
    float minvf = minv;
    float maxvf = maxv;
    bool ret;
    float vf = *v;
    if (minv == 0 && maxv == 0) {
        minvf = -FLT_MAX;
        maxvf = +FLT_MAX;
    }
    ret = gui_input_float(label, &vf, 1, minvf, maxvf, "%.0f");
    if (ret) *v = vf;
    return ret;
}

bool gui_input_float(const char *label, float *v, float step,
                     float minv, float maxv, const char *format)
{
    bool self_group = false, ret;
    if (minv == 0.f && maxv == 0.f) {
        minv = -FLT_MAX;
        maxv = +FLT_MAX;
    }

    if (gui->group == 0) {
        gui_group_begin(NULL);
        self_group = true;
    }

    if (step == 0.f) step = 0.1f;
    if (!format) format = "%.1f";
    ret = ImGui::GoxInputFloat(label, v, step, minv, maxv, format);
    if (ret) on_click();
    if (self_group) gui_group_end();
    return ret;
}

bool gui_bbox(float box[4][4])
{
    int x, y, z, w, h, d;
    bool ret = false;
    float p[3];
    w = box[0][0] * 2;
    h = box[1][1] * 2;
    d = box[2][2] * 2;
    x = round(box[3][0] - box[0][0]);
    y = round(box[3][1] - box[1][1]);
    z = round(box[3][2] - box[2][2]);

    gui_group_begin("Origin");
    ret |= gui_input_int("x", &x, 0, 0);
    ret |= gui_input_int("y", &y, 0, 0);
    ret |= gui_input_int("z", &z, 0, 0);
    gui_group_end();
    gui_group_begin("Size");
    ret |= gui_input_int("w", &w, 1, 2048);
    ret |= gui_input_int("h", &h, 1, 2048);
    ret |= gui_input_int("d", &d, 1, 2048);
    gui_group_end();

    if (ret) {
        vec3_set(p, x + w / 2., y + h / 2., z + d / 2.);
        bbox_from_extents(box, p, w / 2., h / 2., d / 2.);
    }
    return ret;
}

bool gui_angle(const char *id, float *v, int vmin, int vmax)
{
    int a;
    bool ret;
    a = round(*v * DR2D);
    ret = gui_input_int(id, &a, vmin, vmax);
    if (ret) {
        if (vmin == 0 && vmax == 360) {
            while (a < 0) a += 360;
            a %= 360;
        }
        a = clamp(a, vmin, vmax);
        *v = (float)(a * DD2R);
    }
    return ret;
}

bool gui_action_button(const char *id, const char *label, float size,
                       const char *sig, ...)
{
    bool ret;
    const action_t *action;
    va_list ap;

    action = action_get(id);
    assert(action);
    PushID(action->id);
    ret = gui_button(label, size, action->icon);
    if (IsItemHovered()) goxel_set_help_text(goxel, action_get(id)->help);
    if (ret) {
        va_start(ap, sig);
        action_execv(action_get(id), sig, ap);
        va_end(ap);
    }
    PopID();
    return ret;
}

bool gui_action_checkbox(const char *id, const char *label)
{
    bool b;
    const action_t *action = action_get(id);
    action_exec(action, ">b", &b);
    if (ImGui::Checkbox(label, &b)) {
        action_exec(action, "b", b);
        return true;
    }
    if (ImGui::IsItemHovered()) {
        if (!action->shortcut)
            goxel_set_help_text(goxel, action->help);
        else
            goxel_set_help_text(goxel, "%s (%s)",
                    action->help, action->shortcut);
    }
    return false;
}

static bool _selectable(const char *label, bool *v, const char *tooltip,
                        float w, int icon)
{
    const theme_t *theme = theme_get();
    ImGuiWindow* window = GetCurrentWindow();
    ImGuiContext& g = *GImGui;
    const ImGuiStyle& style = g.Style;
    ImVec2 size;
    ImVec2 center;
    bool ret = false;
    bool default_v = false;
    ImVec2 uv0, uv1; // The position in the icon texture.
    uint8_t color[4];
    int group = THEME_GROUP_WIDGET;

    v = v ? v : &default_v;
    size = (icon != -1) ?
        ImVec2(theme->sizes.icons_height, theme->sizes.icons_height) :
        ImVec2(w, theme->sizes.item_height);

    if (!tooltip) {
        tooltip = label;
        while (*tooltip == '#') tooltip++;
    }
    ImGui::PushID(label);

    theme_get_color(group, THEME_COLOR_INNER, *v, color);
    PushStyleColor(ImGuiCol_Button, color);
    PushStyleColor(ImGuiCol_ButtonHovered, color_lighten(
                style.Colors[ImGuiCol_Button], 1.2));
    theme_get_color(group, THEME_COLOR_TEXT, *v, color);
    PushStyleColor(ImGuiCol_Text, color);

    if (icon != -1) {
        ret = ImGui::Button("", size);
        if (icon) {
            center = (ImGui::GetItemRectMin() + ImGui::GetItemRectMax()) / 2;
            uv0 = ImVec2(((icon - 1) % 8) / 8.0, ((icon - 1) / 8) / 8.0);
            uv1 = uv0 + ImVec2(1. / 8, 1. / 8);
            window->DrawList->AddImage((void*)(intptr_t)g_tex_icons->tex,
                                       center - ImVec2(16, 16),
                                       center + ImVec2(16, 16),
                                       uv0, uv1,
                                       ImGui::GetColorU32(color));
        }
    } else {
        ret = ImGui::Button(label, size);
    }
    ImGui::PopStyleColor(3);
    if (ret) *v = !*v;
    if (ImGui::IsItemHovered()) {
        ImGui::SetTooltip("%s", tooltip);
        goxel_set_help_text(goxel, tooltip);
    }
    ImGui::PopID();

    if (ret) on_click();
    return ret;
}

bool gui_selectable(const char *name, bool *v, const char *tooltip, float w)
{
    return _selectable(name, v, tooltip, w, -1);
}

bool gui_selectable_icon(const char *name, bool *v, int icon)
{
    return _selectable(name, v, NULL, 0, icon);
}

float gui_get_avail_width(void)
{
    return GetContentRegionAvailWidth();
}

void gui_text(const char *label, ...)
{
    va_list args;
    va_start(args, label);
    TextV(label, args);
    va_end(args);
}

void gui_same_line(void)
{
    SameLine();
}

bool gui_color(const char *label, uint8_t color[4])
{
    ImGui::PushID(label);
    ImGui::ColorButton(color);
    if (ImGui::BeginPopupContextItem("color context menu", 0)) {
        color_edit("##edit", color);
        if (ImGui::Button("Close"))
            ImGui::CloseCurrentPopup();
        ImGui::EndPopup();
    }
    if (label && label[0] != '#') {
        ImGui::SameLine();
        ImGui::Text("%s", label);
    }
    ImGui::PopID();
    return false;
}

bool gui_checkbox(const char *label, bool *v, const char *hint)
{
    bool ret;
    ret = Checkbox(label, v);
    if (hint && ImGui::IsItemHovered()) ImGui::SetTooltip("%s", hint);
    if (ret) on_click();
    return ret;
}

bool gui_button(const char *label, float size, int icon)
{
    bool ret;
    ImDrawList* draw_list = ImGui::GetWindowDrawList();
    ImVec2 uv0, uv1;
    ImVec2 button_size;
    const theme_t *theme = theme_get();
    ImVec2 center;

    button_size = ImVec2(size * GetContentRegionAvailWidth(),
                         theme->sizes.item_height);
    if (size == -1) button_size.x = GetContentRegionAvailWidth();
    if (size == 0 && label == NULL) button_size.x = theme->sizes.item_height;
    label = label ?: "";
    ret = Button(label, button_size);
    if (icon) {
        center = (GetItemRectMin() + GetItemRectMax()) / 2;
        uv0 = ImVec2(((icon - 1) % 8) / 8.0, ((icon - 1) / 8) / 8.0);
        uv1 = ImVec2(uv0.x + 1. / 8, uv0.y + 1. / 8);
        draw_list->AddImage((void*)(intptr_t)g_tex_icons->tex,
                            center - ImVec2(16, 16),
                            center + ImVec2(16, 16),
                            uv0, uv1,
                            ImGui::GetColorU32(COLOR(WIDGET, TEXT, 0)));
    }
    if (ret) on_click();
    return ret;
}

bool gui_input_text(const char *label, char *txt, int size)
{
    return InputText(label, txt, size);
}

bool gui_input_text_multiline(const char *label, char *buf, int size,
                              float width, float height)
{
    // We set the frame color to a semi transparent value, because otherwise
    // we cannot render the error highlight.
    // XXX: fix that.
    bool ret;
    ImGuiStyle& style = ImGui::GetStyle();
    ImVec4 col = style.Colors[ImGuiCol_FrameBg];
    style.Colors[ImGuiCol_FrameBg].w = 0.5;
    ret = InputTextMultiline(label, buf, size, ImVec2(width, height));
    style.Colors[ImGuiCol_FrameBg] = col;
    auto_adjust_panel_size();
    return ret;
}

bool gui_combo(const char *label, int *v, const char **names, int nb)
{
    const theme_t *theme = theme_get();
    bool ret;
    float font_size = ImGui::GetFontSize();

    PushStyleVar(ImGuiStyleVar_ItemSpacing,
                 ImVec2(0, (theme->sizes.item_height - font_size) / 2));
    ret = Combo(label, v, names, nb);
    PopStyleVar();
    return ret;
}

void gui_input_text_multiline_highlight(int line)
{
    float h = ImGui::CalcTextSize("").y;
    ImVec2 rmin = ImGui::GetItemRectMin();
    ImVec2 rmax = ImGui::GetItemRectMax();
    rmin.y = rmin.y + line * h + 2;
    rmax.y = rmin.y + h;
    ImDrawList* draw_list = ImGui::GetWindowDrawList();
    draw_list->AddRectFilled(rmin, rmax, 0xff0000ff);
}

void gui_enabled_begin(bool enabled)
{
    ImGuiStyle& style = ImGui::GetStyle();
    ImVec4 color = style.Colors[ImGuiCol_Text];
    if (!enabled) color.w /= 2;
    ImGui::PushStyleColor(ImGuiCol_Text, color);
}

void gui_enabled_end(void)
{
    ImGui::PopStyleColor();
}

bool gui_quat(const char *label, float q[4])
{
    // Hack to prevent weird behavior when we change the euler angles.
    // We keep track of the last used euler angles value and reuse them if
    // the quaternion is the same.
    static struct {
        float quat[4];
        float eul[3];
    } last = {};
    float eul[3];
    bool ret = false;

    if (memcmp(q, &last.quat, sizeof(last.quat)) == 0)
        vec3_copy(last.eul, eul);
    else
        quat_to_eul(q, EULER_ORDER_DEFAULT, eul);
    gui_group_begin(label);
    if (gui_angle("x", &eul[0], -180, +180)) ret = true;
    if (gui_angle("y", &eul[1], -180, +180)) ret = true;
    if (gui_angle("z", &eul[2], -180, +180)) ret = true;
    gui_group_end();

    if (ret) {
        eul_to_quat(eul, EULER_ORDER_DEFAULT, q);
        quat_copy(q, last.quat);
        vec3_copy(eul, last.eul);
    }
    return ret;
}

void gui_open_popup(const char *title, int flags, void *data,
                    bool (*func)(void *data))
{
    gui->popup.title = title;
    gui->popup.func = func;
    gui->popup.flags = flags;
    assert(!gui->popup.data);
    gui->popup.data = data;
}

void gui_popup_body_begin(void) {
    ImGui::BeginChild("body",
            ImVec2(0, -ImGui::GetItemsLineHeightWithSpacing()));
}

void gui_popup_body_end(void) {
    ImGui::EndChild();
}

static bool alert_popup(void *data)
{
    if (data) gui_text((const char *)data);
    return gui_button("OK", 0, 0);
}

void gui_alert(const char *title, const char *msg)
{
    gui_open_popup(title, 0, msg ? strdup(msg) : NULL, alert_popup);
}

}<|MERGE_RESOLUTION|>--- conflicted
+++ resolved
@@ -287,12 +287,8 @@
 
     data = assets_get("asset://data/fonts/DejaVuSans-light.ttf", &data_size);
     assert(data);
-<<<<<<< HEAD
-    io.Fonts->AddFontFromMemoryTTF((void*)data, data_size, 14, &conf, ranges);
-=======
     io.Fonts->AddFontFromMemoryTTF((void*)data, data_size, 14 * scale,
                                    &conf, ranges);
->>>>>>> 735080bc
     io.Fonts->GetTexDataAsRGBA32(&pixels, &width, &height);
 
     GLuint tex_id;
@@ -345,19 +341,6 @@
     style.WindowPadding = ImVec2(4, 4);
 }
 
-<<<<<<< HEAD
-    style.Colors[ImGuiCol_WindowBg] = IMHEXCOLOR(0x607272FF);
-    style.Colors[ImGuiCol_PopupBg] = IMHEXCOLOR(0x626262FF);
-    style.Colors[ImGuiCol_Header] = style.Colors[ImGuiCol_WindowBg];
-    style.Colors[ImGuiCol_Text] = IMHEXCOLOR(0x000000FF);
-    style.Colors[ImGuiCol_Button] = IMHEXCOLOR(0xA1A1A1FF);
-    style.Colors[ImGuiCol_FrameBg] = IMHEXCOLOR(0xA1A1A1FF);
-    style.Colors[ImGuiCol_ButtonActive] = IMHEXCOLOR(0x6666CCFF);
-    style.Colors[ImGuiCol_ButtonHovered] = IMHEXCOLOR(0x7777CCFF);
-    style.Colors[ImGuiCol_CheckMark] = IMHEXCOLOR(0x00000AA);
-    style.Colors[ImGuiCol_ComboBg] = IMHEXCOLOR(0x727272FF);
-    style.Colors[ImGuiCol_MenuBarBg] = IMHEXCOLOR(0x607272FF);
-=======
 // Create an Sat/Hue bitmap with all the value for a given hue.
 static void hsl_bitmap(int hue, uint8_t *buffer, int w, int h)
 {
@@ -400,7 +383,6 @@
 
     free(buffer);
     return gui->hsl_tex->tex;
->>>>>>> 735080bc
 }
 
 static int create_hue_texture(void)
@@ -570,335 +552,6 @@
     if ((i + 1) % col != 0) ImGui::SameLine();
 }
 
-<<<<<<< HEAD
-static void mode_panel(goxel_t *goxel)
-{
-    int i;
-    bool v;
-    struct {
-        int        mode;
-        const char *name;
-        int        icon;
-    } values[] = {
-        {MODE_ADD,    "Add",  ICON_MODE_ADD},
-        {MODE_SUB,    "Sub",  ICON_MODE_SUB},
-        {MODE_PAINT,  "Paint", ICON_MODE_PAINT},
-    };
-    ImGui::Text("Mode");
-
-    ImGui::GoxGroupBegin();
-    for (i = 0; i < (int)ARRAY_SIZE(values); i++) {
-        v = goxel->painter.mode == values[i].mode;
-        if (ImGui::GoxSelectable(values[i].name, &v,
-                                 g_tex_icons->tex, values[i].icon)) {
-            goxel->painter.mode = values[i].mode;
-        }
-        auto_grid(ARRAY_SIZE(values), i, 4);
-    }
-    ImGui::GoxGroupEnd();
-}
-
-static void shapes_panel(goxel_t *goxel);
-static void tool_options_panel(goxel_t *goxel)
-{
-    int i;
-    float w, v;
-    bool s;
-    const char *snap[] = {
-        "Mesh",
-        "Plane",
-        "Sel In",
-        "Sel Out",
-    };
-    ImVec4 color;
-    layer_t *layer;
-    mat4_t mat;
-    if (IS_IN(goxel->tool, TOOL_BRUSH, TOOL_LASER)) {
-        i = goxel->tool_radius * 2;
-        if (ImGui::GoxInputInt("Size", &i, 1, 1, 128)) {
-            i = clamp(i, 1, 128);
-            goxel->tool_radius = i / 2.0;
-        }
-    }
-    if (IS_IN(goxel->tool, TOOL_BRUSH, TOOL_LASER, TOOL_SHAPE)) {
-        s = goxel->painter.smoothness;
-        if (ImGui::Checkbox("Antialiased", &s)) {
-            goxel->painter.smoothness = s ? 1 : 0;
-        }
-    }
-    if (goxel->tool == TOOL_SHAPE) {
-        ImGui::Checkbox("Two steps", &goxel->tool_shape_two_steps);
-        if (ImGui::IsItemHovered())
-            ImGui::SetTooltip("Second click set the height");
-    }
-    if (IS_IN(goxel->tool, TOOL_BRUSH, TOOL_SHAPE)) {
-        ImGui::Text("Snap on");
-
-        w = ImGui::GetContentRegionAvailWidth() / 2.0 - 1;
-
-        ImGui::GoxGroupBegin();
-        for (i = 0; i < (int)ARRAY_SIZE(snap); i++) {
-            s = goxel->snap & (1 << i);
-            if (ImGui::GoxSelectable(snap[i], &s, 0, 0, NULL, ImVec2(w, 18))) {
-                goxel->snap = s ? goxel->snap | (1 << i) :
-                                  goxel->snap & ~(1 << i);
-            }
-            auto_grid(ARRAY_SIZE(snap), i, 2);
-        }
-        v = goxel->snap_offset;
-        if (ImGui::GoxInputFloat("Offset", &v, 0.1, -1, +1, "%.1f"))
-            goxel->snap_offset = clamp(v, -1, +1);
-        ImGui::GoxGroupEnd();
-    }
-
-    if (IS_IN(goxel->tool, TOOL_BRUSH, TOOL_SHAPE)) {
-        mode_panel(goxel);
-        shapes_panel(goxel);
-    }
-    if (IS_IN(goxel->tool, TOOL_BRUSH, TOOL_SHAPE, TOOL_PICK_COLOR)) {
-        ImGui::Text("Color");
-        color = uvec4b_to_imvec4(goxel->painter.color);
-        ImGui::ColorButton(color);
-        if (ImGui::BeginPopupContextItem("color context menu", 0)) {
-            ImGui::GoxColorEdit("##edit", &goxel->painter.color);
-            if (ImGui::Button("Close"))
-                ImGui::CloseCurrentPopup();
-            ImGui::EndPopup();
-        }
-    }
-    if (goxel->tool == TOOL_SHAPE) {
-        ImGui::GoxAction("fill_selection", "Fill selection", 1.0, "");
-    }
-    if (goxel->tool == TOOL_SET_PLANE) {
-        ImGui::GoxGroupBegin();
-        i = 0;
-        if (ImGui::GoxInputInt("Move", &i))
-            mat4_itranslate(&goxel->plane.mat, 0, 0, -i);
-        i = 0;
-        if (ImGui::GoxInputInt("Rot X", &i))
-            mat4_irotate(&goxel->plane.mat, i * M_PI / 2, 1, 0, 0);
-        i = 0;
-        if (ImGui::GoxInputInt("Rot Y", &i))
-            mat4_irotate(&goxel->plane.mat, i * M_PI / 2, 0, 1, 0);
-        ImGui::GoxGroupEnd();
-    }
-    if (goxel->tool == TOOL_MOVE) {
-        ImGuiInputTextFlags flags = ImGuiInputTextFlags_EnterReturnsTrue;
-        mat = mat4_identity;
-        layer = goxel->image->active_layer;
-        ImGui::GoxGroupBegin();
-        i = 0;
-        if (ImGui::GoxInputInt("Move X", &i))
-            mat4_itranslate(&mat, i, 0, 0);
-        i = 0;
-        if (ImGui::GoxInputInt("Move Y", &i, 1, -1, flags))
-            mat4_itranslate(&mat, 0, i, 0);
-        i = 0;
-        if (ImGui::GoxInputInt("Move Z", &i, 1, -1, flags))
-            mat4_itranslate(&mat, 0, 0, i);
-        ImGui::GoxGroupEnd();
-        ImGui::GoxGroupBegin();
-        i = 0;
-        if (ImGui::GoxInputInt("Rot X", &i, 1, -1, flags))
-            mat4_irotate(&mat, i * M_PI / 2, 1, 0, 0);
-        i = 0;
-        if (ImGui::GoxInputInt("Rot Y", &i, 1, -1, flags))
-            mat4_irotate(&mat, i * M_PI / 2, 0, 1, 0);
-        i = 0;
-        if (ImGui::GoxInputInt("Rot Z", &i, 1, -1, flags))
-            mat4_irotate(&mat, i * M_PI / 2, 0, 0, 1);
-        ImGui::GoxGroupEnd();
-        if (layer->image && ImGui::InputInt("Scale", &i)) {
-            v = pow(2, i);
-            mat4_iscale(&mat, v, v, v);
-        }
-        if (memcmp(&mat, &mat4_identity, sizeof(mat))) {
-            image_history_push(goxel->image);
-            mesh_move(layer->mesh, &mat);
-            layer->mat = mat4_mul(mat, layer->mat);
-            goxel_update_meshes(goxel, -1);
-        }
-    }
-    if (goxel->tool == TOOL_SELECTION) {
-        ImGui::GoxAction("clear_selection", "Clear selection", 1.0, "");
-        ImGui::GoxAction("cut_as_new_layer", "Cut as new layer", 1.0, "");
-    }
-}
-
-static void shapes_panel(goxel_t *goxel)
-{
-    struct {
-        const char  *name;
-        shape_t     *shape;
-        int         icon;
-    } shapes[] = {
-        {"Sphere", &shape_sphere, ICON_SHAPE_SPHERE},
-        {"Cube", &shape_cube, ICON_SHAPE_CUBE},
-        {"Cylinder", &shape_cylinder, ICON_SHAPE_CYLINDER},
-    };
-    int i;
-    bool v;
-    ImGui::Text("Shape");
-    ImGui::PushID("shapes");
-
-    ImGui::GoxGroupBegin();
-    for (i = 0; i < (int)ARRAY_SIZE(shapes); i++) {
-        v = goxel->painter.shape == shapes[i].shape;
-        if (ImGui::GoxSelectable(shapes[i].name, &v, g_tex_icons->tex,
-                                 shapes[i].icon)) {
-            goxel->painter.shape = shapes[i].shape;
-        }
-        auto_grid(ARRAY_SIZE(shapes), i, 4);
-    }
-    ImGui::GoxGroupEnd();
-    ImGui::PopID();
-}
-
-static void procedural_panel(goxel_t *goxel)
-{
-    static char **progs = NULL;
-    static char **names = NULL;
-    static int nb_progs = 0;
-    static bool first_time = true;
-    int i;
-    static int current = -1;
-    gox_proc_t *proc = &goxel->proc;
-    bool enabled;
-    static bool auto_run;
-    static int timer = 0;
-
-    ImGuiStyle& style = ImGui::GetStyle();
-
-    if (first_time) {
-        first_time = false;
-        strcpy(gui->prog_buff, "shape main {\n    cube[s 3]\n}");
-        for (i = 0; i < nb_progs; i++) {free(progs[i]); free(names[i]);}
-        free(progs);
-        free(names);
-        nb_progs = proc_list_examples(NULL);
-        progs = (char**)calloc(nb_progs, sizeof(*progs));
-        names = (char**)calloc(nb_progs, sizeof(*names));
-        proc_list_examples(
-                [](int i, const char *name, const char *code){
-                    progs[i] = strdup(code);
-                    names[i] = strdup(name);
-                });
-        proc_parse(gui->prog_buff, proc);
-    }
-
-    if (ImGui::InputTextMultiline("", gui->prog_buff,
-                                  ARRAY_SIZE(gui->prog_buff),
-                                  ImVec2(-1, 400))) {
-        timer = 0;
-        proc_parse(gui->prog_buff, proc);
-    }
-    if (proc->error.str) {
-        float h = ImGui::CalcTextSize("").y;
-        ImVec2 rmin = ImGui::GetItemRectMin();
-        ImVec2 rmax = ImGui::GetItemRectMax();
-        rmin.y = rmin.y + goxel->proc.error.line * h + 2;
-        rmax.y = rmin.y + h;
-        ImDrawList* draw_list = ImGui::GetWindowDrawList();
-        draw_list->AddRect(rmin, rmax, 0x800000ff);
-        ImGui::Text("%s", proc->error.str);
-    }
-    enabled = proc->state >= PROC_READY;
-
-    if (auto_run && proc->state == PROC_READY && timer == 0) timer = 1;
-    if (proc->state == PROC_RUNNING) {
-        if (ImGui::Button("Stop")) proc_stop(proc);
-    } else {
-        ImGui::PushStyleColor(ImGuiCol_Text, style.Colors[
-                         enabled ? ImGuiCol_Text : ImGuiCol_TextDisabled]);
-        if (    (ImGui::Button("Run") && enabled) ||
-                (auto_run && proc->state == PROC_READY &&
-                 timer && timer++ >= 16)) {
-            mesh_clear(goxel->image->active_layer->mesh);
-            proc_start(proc, NULL);
-            timer = 0;
-        }
-        ImGui::PopStyleColor();
-    }
-    ImGui::SameLine();
-    if (ImGui::Checkbox("Auto", &auto_run))
-        proc_parse(gui->prog_buff, proc);
-    ImGui::SameLine();
-
-    if (ImGui::Button("Export Animation")) {
-        const char *dir_path;
-        dir_path = noc_file_dialog_open(
-                    NOC_FILE_DIALOG_SAVE | NOC_FILE_DIALOG_DIR,
-                    NULL, NULL, NULL);
-        if (dir_path) {
-            mesh_clear(goxel->image->active_layer->mesh);
-            proc_start(proc, NULL);
-            gui->prog_export_animation = true;
-            sprintf(gui->prog_export_animation_path, "Path: %s", dir_path);
-        }
-    }
-
-    // File load / save.  No error check yet!
-    if (*gui->prog_path) {
-        ImGui::PushItemWidth(-1);
-        ImGui::InputText("##path", gui->prog_path, sizeof(gui->prog_path));
-        ImGui::PopItemWidth();
-    }
-    if (ImGui::Button("Load")) {
-        const char *path;
-        path = noc_file_dialog_open(NOC_FILE_DIALOG_OPEN,
-                                    "goxcf\0*.goxcf\0", NULL, NULL);
-        if (path) {
-            FILE *f = fopen(path, "r");
-            int nb;
-            nb = (int)fread(gui->prog_buff, 1, sizeof(gui->prog_buff), f);
-            gui->prog_buff[nb] = '\0';
-            fclose(f);
-            strcpy(gui->prog_path, path);
-        }
-        proc_parse(gui->prog_buff, proc);
-    }
-    ImGui::SameLine();
-    if (ImGui::Button("Save")) {
-        if (!*gui->prog_path) {
-            const char *path;
-            path = noc_file_dialog_open(NOC_FILE_DIALOG_SAVE,
-                                   "goxcf\0*.goxcf\0", NULL, NULL);
-            if (path)
-                strcpy(gui->prog_path, path);
-        }
-        if (*gui->prog_path) {
-            FILE *f = fopen(gui->prog_path, "w");
-            fwrite(gui->prog_buff, strlen(gui->prog_buff), 1, f);
-            fclose(f);
-        }
-    }
-
-    ImGui::PushItemWidth(-100);
-    if (ImGui::Combo("Examples", &current, (const char**)names, nb_progs)) {
-        strcpy(gui->prog_buff, progs[current]);
-        proc_parse(gui->prog_buff, proc);
-    }
-    ImGui::PopItemWidth();
-
-    if (proc->state == PROC_RUNNING && gui->prog_export_animation
-            && !proc->in_frame) {
-        char path[1024];
-        sprintf(path, "%s/img_%04d.png",
-                gui->prog_export_animation_path, proc->frame);
-        action_exec2("export_as", "pp", "png", path);
-    }
-    if (proc->state != PROC_RUNNING) gui->prog_export_animation = false;
-
-    if (proc->state == PROC_RUNNING) {
-        proc_iter(proc);
-        if (!proc->in_frame)
-            goxel_update_meshes(goxel, MESH_LAYERS);
-    }
-}
-
-
-=======
->>>>>>> 735080bc
 static void tools_panel(goxel_t *goxel)
 {
     const struct {
@@ -1291,23 +944,6 @@
     }
     gui_group_end();
 
-<<<<<<< HEAD
-static void import_dicom(goxel_t *goxel)
-{
-    const char *path;
-    path = noc_file_dialog_open(NOC_FILE_DIALOG_OPEN | NOC_FILE_DIALOG_DIR,
-                                NULL, NULL, NULL);
-    if (!path) return;
-    dicom_import(path);
-}
-
-static void import_qubicle(goxel_t *goxel)
-{
-    const char *path;
-    path = noc_file_dialog_open(NOC_FILE_DIALOG_OPEN, NULL, NULL, NULL);
-    if (!path) return;
-    qubicle_import(path);
-=======
     if (*goxel->export_task.output)
         gui_text("%s", goxel->export_task.output);
 
@@ -1323,18 +959,10 @@
         gui_text("%d/100", (int)(goxel->export_task.progress * 100));
     }
 
->>>>>>> 735080bc
 }
 
 static void image_panel(goxel_t *goxel)
 {
-<<<<<<< HEAD
-    const char *path;
-    path = noc_file_dialog_open(NOC_FILE_DIALOG_OPEN, "vox\0*.vox\0",
-                                NULL, NULL);
-    if (!path) return;
-    vox_import(path);
-=======
     bool bounded;
     image_t *image = goxel->image;
     float (*box)[4][4] = &image->box;
@@ -1347,28 +975,10 @@
             mat4_copy(mat4_zero, *box);
     }
     if (bounded) gui_bbox(*box);
->>>>>>> 735080bc
 }
 
 static void cameras_panel(goxel_t *goxel)
 {
-<<<<<<< HEAD
-    const char *path;
-    path = noc_file_dialog_open(NOC_FILE_DIALOG_OPEN,
-            "png\0*.png\0jpg\0*.jpg;*.jpeg\0", NULL, NULL);
-    if (!path) return;
-    goxel_import_image_plane(goxel, path);
-}
-
-static void export_as(goxel_t *goxel, const char *filter)
-{
-    const char *path;
-    char name[32];
-    sprintf(name, "untitled.%s", filter);
-    path = noc_file_dialog_open(NOC_FILE_DIALOG_SAVE, filter, NULL, name);
-    if (!path) return;
-    action_exec2("export_as", "pp", filter, path);
-=======
     camera_t *cam;
     int i = 0;
     bool current;
@@ -1417,23 +1027,15 @@
 static void debug_panel(goxel_t *goxel)
 {
     ImGui::Text("FPS: %d", (int)round(goxel->fps));
->>>>>>> 735080bc
 }
 
 static void import_image_plane(goxel_t *goxel)
 {
     const char *path;
-<<<<<<< HEAD
-    path = noc_file_dialog_open(NOC_FILE_DIALOG_OPEN, "gox\0*.gox\0",
-                                NULL, NULL);
-    if (!path) return;
-    load_from_file(goxel, path);
-=======
     path = noc_file_dialog_open(NOC_FILE_DIALOG_OPEN,
             "png\0*.png\0jpg\0*.jpg;*.jpeg\0", NULL, NULL);
     if (!path) return;
     goxel_import_image_plane(goxel, path);
->>>>>>> 735080bc
 }
 
 static bool shift_alpha_popup(void *data)
@@ -1487,33 +1089,7 @@
     return gui_button("OK", 0, 0);
 }
 
-<<<<<<< HEAD
-static void about_popup(bool just_open)
-{
-    ImGui::Text("Goxel " GOXEL_VERSION_STR);
-    ImGui::Text("Copyright © 2015-2017");
-    ImGui::Text("Guillaume Chereau <guillaume@noctua-software.com>");
-    ImGui::Text("GPL 3 License");
-
-    if (ImGui::CollapsingHeader("Credits")) {
-        ImGui::Text("Code:");
-        ImGui::BulletText("Guillaume Chereau <guillaume@noctua-software.com>");
-        ImGui::BulletText("Dustin Willis Webber <dustin.webber@gmail.com>");
-        ImGui::BulletText("Pablo Hugo Reda <pabloreda@gmail.com>");
-        ImGui::BulletText("Othelarian (https://github.com/othelarian)");
-        ImGui::Text("Art:");
-        ImGui::BulletText("Michal (https://github.com/YarlBoro)");
-    }
-
-    if (ImGui::Button("OK")) {
-        ImGui::CloseCurrentPopup();
-    }
-}
-
-static int check_action_shortcut(const action_t *action)
-=======
 static int check_action_shortcut(const action_t *action, void *user)
->>>>>>> 735080bc
 {
     ImGuiIO& io = ImGui::GetIO();
     const char *s = action->shortcut;
@@ -1538,26 +1114,11 @@
 
 static int import_menu_action_callback(const action_t *a, void *user)
 {
-<<<<<<< HEAD
-    static view_t view;
-    static int current_panel = 0;
-    float left_pane_width;
-    bool open_shift_alpha = false;
-    bool open_about = false;
-    unsigned int i;
-    ImGuiIO& io = ImGui::GetIO();
-
-    io.DisplaySize = ImVec2((float)goxel->screen_size.x, (float)goxel->screen_size.y);
-
-    // Setup time step
-    io.DeltaTime = 1.0 / 60;
-=======
     if (!a->file_format.name) return 0;
     if (!str_startswith(a->id, "import_")) return 0;
     if (ImGui::MenuItem(a->file_format.name)) action_exec(a, "");
     return 0;
 }
->>>>>>> 735080bc
 
 static int export_menu_action_callback(const action_t *a, void *user)
 {
@@ -1578,60 +1139,6 @@
     return false;
 }
 
-<<<<<<< HEAD
-    ImGui::NewFrame();
-
-    // Create the root fullscreen window.
-    ImGuiWindowFlags window_flags = ImGuiWindowFlags_NoTitleBar |
-                                    ImGuiWindowFlags_NoResize |
-                                    ImGuiWindowFlags_NoMove |
-                                    ImGuiWindowFlags_NoScrollbar |
-                                    ImGuiWindowFlags_MenuBar |
-                                    ImGuiWindowFlags_NoCollapse;
-
-    ImGui::SetNextWindowSize(ImVec2(io.DisplaySize.x, io.DisplaySize.y));
-    ImGui::SetNextWindowPos(ImVec2(0, 0));
-    ImGui::Begin("Goxel", NULL, window_flags);
-
-    if (ImGui::BeginMenuBar()) {
-        if (ImGui::BeginMenu("File")) {
-            if (ImGui::MenuItem("Save", "Ctrl+S")) {
-                action_exec2("save", "");
-            }
-            if (ImGui::MenuItem("Save as")) {
-                action_exec2("save_as", "");
-            }
-            if (ImGui::MenuItem("Load", "Ctrl+O")) {
-                load(goxel);
-            }
-            if (ImGui::BeginMenu("Import...")) {
-                if (ImGui::MenuItem("image plane")) import_image_plane(goxel);
-                if (ImGui::MenuItem("qubicle")) import_qubicle(goxel);
-                if (ImGui::MenuItem("vox")) import_vox(goxel);
-                if (ImGui::MenuItem("dicom")) import_dicom(goxel);
-                ImGui::EndMenu();
-            }
-            if (ImGui::BeginMenu("Export As..")) {
-                if (ImGui::MenuItem("png")) export_as(goxel, "png\0*.png\0");
-                if (ImGui::MenuItem("obj")) export_as(goxel, "obj\0*.obj\0");
-                if (ImGui::MenuItem("ply")) export_as(goxel, "ply\0*.ply\0");
-                if (ImGui::MenuItem("qubicle")) export_as(goxel, "qubicle\0*.qb\0");
-                if (ImGui::MenuItem("vox")) export_as(goxel, "vox\0*.vox\0");
-                if (ImGui::MenuItem("pov")) export_as(goxel, "pov\0*.pov\0");
-                if (ImGui::MenuItem("txt")) export_as(goxel, "txt\0*.txt\0");
-                ImGui::EndMenu();
-            }
-            ImGui::GoxMenuItem("quit", "Quit");
-            ImGui::EndMenu();
-        }
-        if (ImGui::BeginMenu("Edit")) {
-            if (ImGui::MenuItem("Clear", "Delete"))
-                action_exec2("layer_clear", "");
-            if (ImGui::MenuItem("Undo", "Ctrl+Z")) goxel_undo(goxel);
-            if (ImGui::MenuItem("Redo", "Ctrl+Y")) goxel_redo(goxel);
-            if (ImGui::MenuItem("Shift Alpha"))
-                open_shift_alpha = true;
-=======
 static void render_menu(void)
 {
     ImGui::PushStyleColor(ImGuiCol_PopupBg, COLOR(MENU, INNER, 0));
@@ -1645,27 +1152,12 @@
         if (ImGui::BeginMenu("Import...")) {
             if (ImGui::MenuItem("image plane")) import_image_plane(goxel);
             actions_iter(import_menu_action_callback, NULL);
->>>>>>> 735080bc
             ImGui::EndMenu();
         }
         if (ImGui::BeginMenu("Export As..")) {
             actions_iter(export_menu_action_callback, NULL);
             ImGui::EndMenu();
         }
-<<<<<<< HEAD
-        if (ImGui::BeginMenu("Help")) {
-            if (ImGui::MenuItem("About"))
-                open_about = true;
-            ImGui::EndMenu();
-        }
-        ImGui::EndMenuBar();
-    }
-
-    left_pane_width = 168;
-    if (current_panel == 0 && goxel->tool == TOOL_PROCEDURAL) {
-        left_pane_width = clamp(ImGui::CalcTextSize(gui->prog_buff).x + 60,
-                                250, 600);
-=======
         render_menu_item("quit", "Quit");
         ImGui::EndMenu();
     }
@@ -1741,7 +1233,6 @@
                 ImVec2(glyph->U0, glyph->V1),
                 ImGui::ColorConvertFloat4ToU32(COLOR(TAB, TEXT, *v)));
         pos.y -= glyph->XAdvance / scale;
->>>>>>> 735080bc
     }
     ImGui::PopID();
     return ret;
@@ -1945,24 +1436,6 @@
     ImGui::EndChild();
     ImGui::End();
 
-<<<<<<< HEAD
-    if (open_shift_alpha)
-        ImGui::OpenPopup("Shift Alpha");
-    if (ImGui::BeginPopupModal("Shift Alpha", NULL,
-                ImGuiWindowFlags_AlwaysAutoResize)) {
-        shift_alpha_popup(goxel, open_shift_alpha);
-        ImGui::EndPopup();
-    }
-    if (open_about)
-        ImGui::OpenPopup("About");
-    if (ImGui::BeginPopupModal("About", NULL,
-                ImGuiWindowFlags_AlwaysAutoResize)) {
-        about_popup(open_about);
-        ImGui::EndPopup();
-    }
-
-=======
->>>>>>> 735080bc
     // Handle the shortcuts.  XXX: this should be done with actions.
     if (ImGui::IsKeyPressed(KEY_DELETE, false))
         action_exec2("layer_clear", "");
@@ -1975,18 +1448,10 @@
     float last_tool_radius = goxel->tool_radius;
 
     if (!io.WantCaptureKeyboard) {
-<<<<<<< HEAD
-        if (ImGui::GoxIsCharPressed('[')) goxel->tool_radius -= 0.5;
-        if (ImGui::GoxIsCharPressed(']')) goxel->tool_radius += 0.5;
-        if (goxel->tool_radius != last_tool_radius) {
-            goxel->tool_radius = clamp(goxel->tool_radius, 0.5, 64);
-            tool_cancel(goxel, goxel->tool, goxel->tool_state);
-=======
         if (isCharPressed('[')) goxel->tool_radius -= 0.5;
         if (isCharPressed(']')) goxel->tool_radius += 0.5;
         if (goxel->tool_radius != last_tool_radius) {
             goxel->tool_radius = clamp(goxel->tool_radius, 0.5, 64);
->>>>>>> 735080bc
         }
 
         // XXX: this won't map correctly to a French keyboard.  Unfortunately as
@@ -1995,22 +1460,10 @@
         // either find a solution, either find a replacement for GLFW.
         // With the GLUT backend ctrl-z and ctrl-y are actually reported as the
         // key 25 and 26, which might makes more sense.  Here I test for both.
-<<<<<<< HEAD
-        if (    (io.KeyCtrl && ImGui::IsKeyPressed('Z', false)) ||
-                ImGui::GoxIsCharPressed(26))
-            goxel_undo(goxel);
-        if (    (io.KeyCtrl && ImGui::IsKeyPressed('Y', false)) ||
-                ImGui::GoxIsCharPressed(25))
-            goxel_redo(goxel);
-
-        // Check the action shortcuts.
-        actions_iter(check_action_shortcut);
-=======
         if (isCharPressed(26)) action_exec2("undo", "");
         if (isCharPressed(25)) action_exec2("redo", "");
         // Check the action shortcuts.
         actions_iter(check_action_shortcut, NULL);
->>>>>>> 735080bc
     }
 }
 
