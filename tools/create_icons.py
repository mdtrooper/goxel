--- conflicted
+++ resolved
@@ -41,11 +41,7 @@
     None,
 ]
 
-<<<<<<< HEAD
-ret_img = PIL.Image.new('L', (256, 256))
-=======
 ret_img = PIL.Image.new('L', (512, 512))
->>>>>>> 735080bc
 
 x = 0
 y = 0
@@ -57,16 +53,6 @@
     path = 'svg/{}'.format(src)
     subprocess.check_output([
         'inkscape', path, '--export-area-page',
-<<<<<<< HEAD
-        '--export-width=24', '--export-height=24',
-        '--export-png=/tmp/symbols.png'])
-    img = PIL.Image.open('/tmp/symbols.png')
-    img = img.split()[3]
-    ret_img.paste(img, (32 * x + 4, 32 * y + 4))
-    x = x + 1
-
-white_img = PIL.Image.new('L', (256, 256), "white")
-=======
         '--export-width=48', '--export-height=48',
         '--export-png=/tmp/symbols.png'])
     img = PIL.Image.open('/tmp/symbols.png')
@@ -75,7 +61,6 @@
     x = x + 1
 
 white_img = PIL.Image.new('L', (512, 512), "white")
->>>>>>> 735080bc
 ret_img = PIL.Image.merge('LA', (white_img, ret_img))
 ret_img.save('data/images/icons.png')
 
