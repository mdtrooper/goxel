#!/usr/bin/python
#encoding: utf-8

# Generate a small font file by removing all unwanted characters from a base
# font.

import fontforge
import unicodedata

PATH = "/usr/share/fonts/truetype/dejavu/DejaVuSans.ttf"

CHARS = (u"abcdefghijklmnopqrstuvwxyz"
         u"ABCDEFGHIJKLMNOPQRSTUVWXYZ"
         u"0123456789"
<<<<<<< HEAD
         u" ?!\"#$%&'()*+,-./°¯[]^:<>{}@"
=======
         u" ?!\"#$%&'()*+,-./°¯[]^:<>{}@_=±"
>>>>>>> 735080bc
         u"◀▶▲▼▴▾●©"
         )

font = fontforge.open(PATH)
for g in font:
    u = font[g].unicode
    if u == -1: continue
    u = unichr(u)
    if u not in CHARS: continue
    font.selection[ord(u)] = True

font.selection.invert()
for i in font.selection.byGlyphs:
    font.removeGlyph(i)

font.generate("data/fonts/DejaVuSans-light.ttf")<|MERGE_RESOLUTION|>--- conflicted
+++ resolved
@@ -12,11 +12,7 @@
 CHARS = (u"abcdefghijklmnopqrstuvwxyz"
          u"ABCDEFGHIJKLMNOPQRSTUVWXYZ"
          u"0123456789"
-<<<<<<< HEAD
-         u" ?!\"#$%&'()*+,-./°¯[]^:<>{}@"
-=======
          u" ?!\"#$%&'()*+,-./°¯[]^:<>{}@_=±"
->>>>>>> 735080bc
          u"◀▶▲▼▴▾●©"
          )
 
