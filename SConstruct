--- conflicted
+++ resolved
@@ -65,14 +65,8 @@
 
 
 if debug:
-<<<<<<< HEAD
-    if env['CC'] == 'gcc' or env['CC'] == 'g++':
-        env.Append(CFLAGS='-O0')
-        env.Append(CFLAGS='-Og')
-=======
     env.Append(CCFLAGS=['-O1'])
     if env['CC'] == 'gcc': env.Append(CCFLAGS='-Og')
->>>>>>> df00712a
 else:
     env.Append(CCFLAGS=['-O3', '-DNDEBUG'])
     if env['CC'] == 'gcc': env.Append(CFLAGS='-Ofast', CXXFLAGS='-Ofast')
